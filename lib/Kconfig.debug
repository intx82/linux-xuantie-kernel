# SPDX-License-Identifier: GPL-2.0-only
menu "Kernel hacking"

menu "printk and dmesg options"

config PRINTK_TIME
	bool "Show timing information on printks"
	depends on PRINTK
	help
	  Selecting this option causes time stamps of the printk()
	  messages to be added to the output of the syslog() system
	  call and at the console.

	  The timestamp is always recorded internally, and exported
	  to /dev/kmsg. This flag just specifies if the timestamp should
	  be included, not that the timestamp is recorded.

	  The behavior is also controlled by the kernel command line
	  parameter printk.time=1. See Documentation/admin-guide/kernel-parameters.rst

config PRINTK_CALLER
	bool "Show caller information on printks"
	depends on PRINTK
	help
	  Selecting this option causes printk() to add a caller "thread id" (if
	  in task context) or a caller "processor id" (if not in task context)
	  to every message.

	  This option is intended for environments where multiple threads
	  concurrently call printk() for many times, for it is difficult to
	  interpret without knowing where these lines (or sometimes individual
	  line which was divided into multiple lines due to race) came from.

	  Since toggling after boot makes the code racy, currently there is
	  no option to enable/disable at the kernel command line parameter or
	  sysfs interface.

config CONSOLE_LOGLEVEL_DEFAULT
	int "Default console loglevel (1-15)"
	range 1 15
	default "7"
	help
	  Default loglevel to determine what will be printed on the console.

	  Setting a default here is equivalent to passing in loglevel=<x> in
	  the kernel bootargs. loglevel=<x> continues to override whatever
	  value is specified here as well.

	  Note: This does not affect the log level of un-prefixed printk()
	  usage in the kernel. That is controlled by the MESSAGE_LOGLEVEL_DEFAULT
	  option.

config CONSOLE_LOGLEVEL_QUIET
	int "quiet console loglevel (1-15)"
	range 1 15
	default "4"
	help
	  loglevel to use when "quiet" is passed on the kernel commandline.

	  When "quiet" is passed on the kernel commandline this loglevel
	  will be used as the loglevel. IOW passing "quiet" will be the
	  equivalent of passing "loglevel=<CONSOLE_LOGLEVEL_QUIET>"

config MESSAGE_LOGLEVEL_DEFAULT
	int "Default message log level (1-7)"
	range 1 7
	default "4"
	help
	  Default log level for printk statements with no specified priority.

	  This was hard-coded to KERN_WARNING since at least 2.6.10 but folks
	  that are auditing their logs closely may want to set it to a lower
	  priority.

	  Note: This does not affect what message level gets printed on the console
	  by default. To change that, use loglevel=<x> in the kernel bootargs,
	  or pick a different CONSOLE_LOGLEVEL_DEFAULT configuration value.

config BOOT_PRINTK_DELAY
	bool "Delay each boot printk message by N milliseconds"
	depends on DEBUG_KERNEL && PRINTK && GENERIC_CALIBRATE_DELAY
	help
	  This build option allows you to read kernel boot messages
	  by inserting a short delay after each one.  The delay is
	  specified in milliseconds on the kernel command line,
	  using "boot_delay=N".

	  It is likely that you would also need to use "lpj=M" to preset
	  the "loops per jiffie" value.
	  See a previous boot log for the "lpj" value to use for your
	  system, and then set "lpj=M" before setting "boot_delay=N".
	  NOTE:  Using this option may adversely affect SMP systems.
	  I.e., processors other than the first one may not boot up.
	  BOOT_PRINTK_DELAY also may cause LOCKUP_DETECTOR to detect
	  what it believes to be lockup conditions.

config DYNAMIC_DEBUG
	bool "Enable dynamic printk() support"
	default n
	depends on PRINTK
	depends on (DEBUG_FS || PROC_FS)
	select DYNAMIC_DEBUG_CORE
	help

	  Compiles debug level messages into the kernel, which would not
	  otherwise be available at runtime. These messages can then be
	  enabled/disabled based on various levels of scope - per source file,
	  function, module, format string, and line number. This mechanism
	  implicitly compiles in all pr_debug() and dev_dbg() calls, which
	  enlarges the kernel text size by about 2%.

	  If a source file is compiled with DEBUG flag set, any
	  pr_debug() calls in it are enabled by default, but can be
	  disabled at runtime as below.  Note that DEBUG flag is
	  turned on by many CONFIG_*DEBUG* options.

	  Usage:

	  Dynamic debugging is controlled via the 'dynamic_debug/control' file,
	  which is contained in the 'debugfs' filesystem or procfs.
	  Thus, the debugfs or procfs filesystem must first be mounted before
	  making use of this feature.
	  We refer the control file as: <debugfs>/dynamic_debug/control. This
	  file contains a list of the debug statements that can be enabled. The
	  format for each line of the file is:

		filename:lineno [module]function flags format

	  filename : source file of the debug statement
	  lineno : line number of the debug statement
	  module : module that contains the debug statement
	  function : function that contains the debug statement
	  flags : '=p' means the line is turned 'on' for printing
	  format : the format used for the debug statement

	  From a live system:

		nullarbor:~ # cat <debugfs>/dynamic_debug/control
		# filename:lineno [module]function flags format
		fs/aio.c:222 [aio]__put_ioctx =_ "__put_ioctx:\040freeing\040%p\012"
		fs/aio.c:248 [aio]ioctx_alloc =_ "ENOMEM:\040nr_events\040too\040high\012"
		fs/aio.c:1770 [aio]sys_io_cancel =_ "calling\040cancel\012"

	  Example usage:

		// enable the message at line 1603 of file svcsock.c
		nullarbor:~ # echo -n 'file svcsock.c line 1603 +p' >
						<debugfs>/dynamic_debug/control

		// enable all the messages in file svcsock.c
		nullarbor:~ # echo -n 'file svcsock.c +p' >
						<debugfs>/dynamic_debug/control

		// enable all the messages in the NFS server module
		nullarbor:~ # echo -n 'module nfsd +p' >
						<debugfs>/dynamic_debug/control

		// enable all 12 messages in the function svc_process()
		nullarbor:~ # echo -n 'func svc_process +p' >
						<debugfs>/dynamic_debug/control

		// disable all 12 messages in the function svc_process()
		nullarbor:~ # echo -n 'func svc_process -p' >
						<debugfs>/dynamic_debug/control

	  See Documentation/admin-guide/dynamic-debug-howto.rst for additional
	  information.

config DYNAMIC_DEBUG_CORE
	bool "Enable core function of dynamic debug support"
	depends on PRINTK
	depends on (DEBUG_FS || PROC_FS)
	help
	  Enable core functional support of dynamic debug. It is useful
	  when you want to tie dynamic debug to your kernel modules with
	  DYNAMIC_DEBUG_MODULE defined for each of them, especially for
	  the case of embedded system where the kernel image size is
	  sensitive for people.

config SYMBOLIC_ERRNAME
	bool "Support symbolic error names in printf"
	default y if PRINTK
	help
	  If you say Y here, the kernel's printf implementation will
	  be able to print symbolic error names such as ENOSPC instead
	  of the number 28. It makes the kernel image slightly larger
	  (about 3KB), but can make the kernel logs easier to read.

config DEBUG_BUGVERBOSE
	bool "Verbose BUG() reporting (adds 70K)" if DEBUG_KERNEL && EXPERT
	depends on BUG && (GENERIC_BUG || HAVE_DEBUG_BUGVERBOSE)
	default y
	help
	  Say Y here to make BUG() panics output the file name and line number
	  of the BUG call as well as the EIP and oops trace.  This aids
	  debugging but costs about 70-100K of memory.

endmenu # "printk and dmesg options"

menu "Compile-time checks and compiler options"

config DEBUG_INFO
	bool "Compile the kernel with debug info"
	depends on DEBUG_KERNEL && !COMPILE_TEST
	help
	  If you say Y here the resulting kernel image will include
	  debugging info resulting in a larger kernel image.
	  This adds debug symbols to the kernel and modules (gcc -g), and
	  is needed if you intend to use kernel crashdump or binary object
	  tools like crash, kgdb, LKCD, gdb, etc on the kernel.
	  Say Y here only if you plan to debug the kernel.

	  If unsure, say N.

config DEBUG_INFO_REDUCED
	bool "Reduce debugging information"
	depends on DEBUG_INFO
	help
	  If you say Y here gcc is instructed to generate less debugging
	  information for structure types. This means that tools that
	  need full debugging information (like kgdb or systemtap) won't
	  be happy. But if you merely need debugging information to
	  resolve line numbers there is no loss. Advantage is that
	  build directory object sizes shrink dramatically over a full
	  DEBUG_INFO build and compile times are reduced too.
	  Only works with newer gcc versions.

config DEBUG_INFO_COMPRESSED
	bool "Compressed debugging information"
	depends on DEBUG_INFO
	depends on $(cc-option,-gz=zlib)
<<<<<<< HEAD
	depends on $(as-option,-Wa$(comma)--compress-debug-sections=zlib)
=======
>>>>>>> 84569f32
	depends on $(ld-option,--compress-debug-sections=zlib)
	help
	  Compress the debug information using zlib.  Requires GCC 5.0+ or Clang
	  5.0+, binutils 2.26+, and zlib.

	  Users of dpkg-deb via scripts/package/builddeb may find an increase in
	  size of their debug .deb packages with this config set, due to the
	  debug info being compressed with zlib, then the object files being
	  recompressed with a different compression scheme. But this is still
	  preferable to setting $KDEB_COMPRESS to "none" which would be even
	  larger.

config DEBUG_INFO_SPLIT
	bool "Produce split debuginfo in .dwo files"
	depends on DEBUG_INFO
	depends on $(cc-option,-gsplit-dwarf)
	help
	  Generate debug info into separate .dwo files. This significantly
	  reduces the build directory size for builds with DEBUG_INFO,
	  because it stores the information only once on disk in .dwo
	  files instead of multiple times in object files and executables.
	  In addition the debug information is also compressed.

	  Requires recent gcc (4.7+) and recent gdb/binutils.
	  Any tool that packages or reads debug information would need
	  to know about the .dwo files and include them.
	  Incompatible with older versions of ccache.

config DEBUG_INFO_DWARF4
	bool "Generate dwarf4 debuginfo"
	depends on DEBUG_INFO
	depends on $(cc-option,-gdwarf-4)
	help
	  Generate dwarf4 debug info. This requires recent versions
	  of gcc and gdb. It makes the debug information larger.
	  But it significantly improves the success of resolving
	  variables in gdb on optimized code.

config DEBUG_INFO_BTF
	bool "Generate BTF typeinfo"
	depends on DEBUG_INFO
	depends on !DEBUG_INFO_SPLIT && !DEBUG_INFO_REDUCED
	depends on !GCC_PLUGIN_RANDSTRUCT || COMPILE_TEST
	help
	  Generate deduplicated BTF type information from DWARF debug info.
	  Turning this on expects presence of pahole tool, which will convert
	  DWARF type info into equivalent deduplicated BTF type info.

config GDB_SCRIPTS
	bool "Provide GDB scripts for kernel debugging"
	depends on DEBUG_INFO
	help
	  This creates the required links to GDB helper scripts in the
	  build directory. If you load vmlinux into gdb, the helper
	  scripts will be automatically imported by gdb as well, and
	  additional functions are available to analyze a Linux kernel
	  instance. See Documentation/dev-tools/gdb-kernel-debugging.rst
	  for further details.

config ENABLE_MUST_CHECK
	bool "Enable __must_check logic"
	default y
	help
	  Enable the __must_check logic in the kernel build.  Disable this to
	  suppress the "warning: ignoring return value of 'foo', declared with
	  attribute warn_unused_result" messages.

config FRAME_WARN
	int "Warn for stack frames larger than"
	range 0 8192
	default 2048 if GCC_PLUGIN_LATENT_ENTROPY
	default 1280 if (!64BIT && PARISC)
	default 1024 if (!64BIT && !PARISC)
	default 2048 if 64BIT
	help
	  Tell gcc to warn at build time for stack frames larger than this.
	  Setting this too low will cause a lot of warnings.
	  Setting it to 0 disables the warning.

config STRIP_ASM_SYMS
	bool "Strip assembler-generated symbols during link"
	default n
	help
	  Strip internal assembler-generated symbols during a link (symbols
	  that look like '.Lxxx') so they don't pollute the output of
	  get_wchan() and suchlike.

config READABLE_ASM
	bool "Generate readable assembler code"
	depends on DEBUG_KERNEL
	help
	  Disable some compiler optimizations that tend to generate human unreadable
	  assembler output. This may make the kernel slightly slower, but it helps
	  to keep kernel developers who have to stare a lot at assembler listings
	  sane.

config HEADERS_INSTALL
	bool "Install uapi headers to usr/include"
	depends on !UML
	help
	  This option will install uapi headers (headers exported to user-space)
	  into the usr/include directory for use during the kernel build.
	  This is unneeded for building the kernel itself, but needed for some
	  user-space program samples. It is also needed by some features such
	  as uapi header sanity checks.

config DEBUG_SECTION_MISMATCH
	bool "Enable full Section mismatch analysis"
	help
	  The section mismatch analysis checks if there are illegal
	  references from one section to another section.
	  During linktime or runtime, some sections are dropped;
	  any use of code/data previously in these sections would
	  most likely result in an oops.
	  In the code, functions and variables are annotated with
	  __init,, etc. (see the full list in include/linux/init.h),
	  which results in the code/data being placed in specific sections.
	  The section mismatch analysis is always performed after a full
	  kernel build, and enabling this option causes the following
	  additional step to occur:
	  - Add the option -fno-inline-functions-called-once to gcc commands.
	    When inlining a function annotated with __init in a non-init
	    function, we would lose the section information and thus
	    the analysis would not catch the illegal reference.
	    This option tells gcc to inline less (but it does result in
	    a larger kernel).

config SECTION_MISMATCH_WARN_ONLY
	bool "Make section mismatch errors non-fatal"
	default y
	help
	  If you say N here, the build process will fail if there are any
	  section mismatch, instead of just throwing warnings.

	  If unsure, say Y.

#
# Select this config option from the architecture Kconfig, if it
# is preferred to always offer frame pointers as a config
# option on the architecture (regardless of KERNEL_DEBUG):
#
config ARCH_WANT_FRAME_POINTERS
	bool

config FRAME_POINTER
	bool "Compile the kernel with frame pointers"
	depends on DEBUG_KERNEL && (M68K || UML || SUPERH) || ARCH_WANT_FRAME_POINTERS
	default y if (DEBUG_INFO && UML) || ARCH_WANT_FRAME_POINTERS
	help
	  If you say Y here the resulting kernel image will be slightly
	  larger and slower, but it gives very useful debugging information
	  in case of kernel bugs. (precise oopses/stacktraces/warnings)

config STACK_VALIDATION
	bool "Compile-time stack metadata validation"
	depends on HAVE_STACK_VALIDATION
	default n
	help
	  Add compile-time checks to validate stack metadata, including frame
	  pointers (if CONFIG_FRAME_POINTER is enabled).  This helps ensure
	  that runtime stack traces are more reliable.

	  This is also a prerequisite for generation of ORC unwind data, which
	  is needed for CONFIG_UNWINDER_ORC.

	  For more information, see
	  tools/objtool/Documentation/stack-validation.txt.

config VMLINUX_VALIDATION
	bool
	depends on STACK_VALIDATION && DEBUG_ENTRY && !PARAVIRT
	default y

config DEBUG_FORCE_WEAK_PER_CPU
	bool "Force weak per-cpu definitions"
	depends on DEBUG_KERNEL
	help
	  s390 and alpha require percpu variables in modules to be
	  defined weak to work around addressing range issue which
	  puts the following two restrictions on percpu variable
	  definitions.

	  1. percpu symbols must be unique whether static or not
	  2. percpu variables can't be defined inside a function

	  To ensure that generic code follows the above rules, this
	  option forces all percpu variables to be defined as weak.

endmenu # "Compiler options"

menu "Generic Kernel Debugging Instruments"

config MAGIC_SYSRQ
	bool "Magic SysRq key"
	depends on !UML
	help
	  If you say Y here, you will have some control over the system even
	  if the system crashes for example during kernel debugging (e.g., you
	  will be able to flush the buffer cache to disk, reboot the system
	  immediately or dump some status information). This is accomplished
	  by pressing various keys while holding SysRq (Alt+PrintScreen). It
	  also works on a serial console (on PC hardware at least), if you
	  send a BREAK and then within 5 seconds a command keypress. The
	  keys are documented in <file:Documentation/admin-guide/sysrq.rst>.
	  Don't say Y unless you really know what this hack does.

config MAGIC_SYSRQ_DEFAULT_ENABLE
	hex "Enable magic SysRq key functions by default"
	depends on MAGIC_SYSRQ
	default 0x1
	help
	  Specifies which SysRq key functions are enabled by default.
	  This may be set to 1 or 0 to enable or disable them all, or
	  to a bitmask as described in Documentation/admin-guide/sysrq.rst.

config MAGIC_SYSRQ_SERIAL
	bool "Enable magic SysRq key over serial"
	depends on MAGIC_SYSRQ
	default y
	help
	  Many embedded boards have a disconnected TTL level serial which can
	  generate some garbage that can lead to spurious false sysrq detects.
	  This option allows you to decide whether you want to enable the
	  magic SysRq key.

config MAGIC_SYSRQ_SERIAL_SEQUENCE
	string "Char sequence that enables magic SysRq over serial"
	depends on MAGIC_SYSRQ_SERIAL
	default ""
	help
	  Specifies a sequence of characters that can follow BREAK to enable
	  SysRq on a serial console.

	  If unsure, leave an empty string and the option will not be enabled.

config DEBUG_FS
	bool "Debug Filesystem"
	help
	  debugfs is a virtual file system that kernel developers use to put
	  debugging files into.  Enable this option to be able to read and
	  write to these files.

	  For detailed documentation on the debugfs API, see
	  Documentation/filesystems/.

	  If unsure, say N.

source "lib/Kconfig.kgdb"

source "lib/Kconfig.ubsan"

endmenu

config DEBUG_KERNEL
	bool "Kernel debugging"
	help
	  Say Y here if you are developing drivers or trying to debug and
	  identify kernel problems.

config DEBUG_MISC
	bool "Miscellaneous debug code"
	default DEBUG_KERNEL
	depends on DEBUG_KERNEL
	help
	  Say Y here if you need to enable miscellaneous debug code that should
	  be under a more specific debug option but isn't.


menu "Memory Debugging"

source "mm/Kconfig.debug"

config DEBUG_OBJECTS
	bool "Debug object operations"
	depends on DEBUG_KERNEL
	help
	  If you say Y here, additional code will be inserted into the
	  kernel to track the life time of various objects and validate
	  the operations on those objects.

config DEBUG_OBJECTS_SELFTEST
	bool "Debug objects selftest"
	depends on DEBUG_OBJECTS
	help
	  This enables the selftest of the object debug code.

config DEBUG_OBJECTS_FREE
	bool "Debug objects in freed memory"
	depends on DEBUG_OBJECTS
	help
	  This enables checks whether a k/v free operation frees an area
	  which contains an object which has not been deactivated
	  properly. This can make kmalloc/kfree-intensive workloads
	  much slower.

config DEBUG_OBJECTS_TIMERS
	bool "Debug timer objects"
	depends on DEBUG_OBJECTS
	help
	  If you say Y here, additional code will be inserted into the
	  timer routines to track the life time of timer objects and
	  validate the timer operations.

config DEBUG_OBJECTS_WORK
	bool "Debug work objects"
	depends on DEBUG_OBJECTS
	help
	  If you say Y here, additional code will be inserted into the
	  work queue routines to track the life time of work objects and
	  validate the work operations.

config DEBUG_OBJECTS_RCU_HEAD
	bool "Debug RCU callbacks objects"
	depends on DEBUG_OBJECTS
	help
	  Enable this to turn on debugging of RCU list heads (call_rcu() usage).

config DEBUG_OBJECTS_PERCPU_COUNTER
	bool "Debug percpu counter objects"
	depends on DEBUG_OBJECTS
	help
	  If you say Y here, additional code will be inserted into the
	  percpu counter routines to track the life time of percpu counter
	  objects and validate the percpu counter operations.

config DEBUG_OBJECTS_ENABLE_DEFAULT
	int "debug_objects bootup default value (0-1)"
	range 0 1
	default "1"
	depends on DEBUG_OBJECTS
	help
	  Debug objects boot parameter default value

config DEBUG_SLAB
	bool "Debug slab memory allocations"
	depends on DEBUG_KERNEL && SLAB
	help
	  Say Y here to have the kernel do limited verification on memory
	  allocation as well as poisoning memory on free to catch use of freed
	  memory. This can make kmalloc/kfree-intensive workloads much slower.

config SLUB_DEBUG_ON
	bool "SLUB debugging on by default"
	depends on SLUB && SLUB_DEBUG
	default n
	help
	  Boot with debugging on by default. SLUB boots by default with
	  the runtime debug capabilities switched off. Enabling this is
	  equivalent to specifying the "slub_debug" parameter on boot.
	  There is no support for more fine grained debug control like
	  possible with slub_debug=xxx. SLUB debugging may be switched
	  off in a kernel built with CONFIG_SLUB_DEBUG_ON by specifying
	  "slub_debug=-".

config SLUB_STATS
	default n
	bool "Enable SLUB performance statistics"
	depends on SLUB && SYSFS
	help
	  SLUB statistics are useful to debug SLUBs allocation behavior in
	  order find ways to optimize the allocator. This should never be
	  enabled for production use since keeping statistics slows down
	  the allocator by a few percentage points. The slabinfo command
	  supports the determination of the most active slabs to figure
	  out which slabs are relevant to a particular load.
	  Try running: slabinfo -DA

config HAVE_DEBUG_KMEMLEAK
	bool

config DEBUG_KMEMLEAK
	bool "Kernel memory leak detector"
	depends on DEBUG_KERNEL && HAVE_DEBUG_KMEMLEAK
	select DEBUG_FS
	select STACKTRACE if STACKTRACE_SUPPORT
	select KALLSYMS
	select CRC32
	help
	  Say Y here if you want to enable the memory leak
	  detector. The memory allocation/freeing is traced in a way
	  similar to the Boehm's conservative garbage collector, the
	  difference being that the orphan objects are not freed but
	  only shown in /sys/kernel/debug/kmemleak. Enabling this
	  feature will introduce an overhead to memory
	  allocations. See Documentation/dev-tools/kmemleak.rst for more
	  details.

	  Enabling DEBUG_SLAB or SLUB_DEBUG may increase the chances
	  of finding leaks due to the slab objects poisoning.

	  In order to access the kmemleak file, debugfs needs to be
	  mounted (usually at /sys/kernel/debug).

config DEBUG_KMEMLEAK_MEM_POOL_SIZE
	int "Kmemleak memory pool size"
	depends on DEBUG_KMEMLEAK
	range 200 1000000
	default 16000
	help
	  Kmemleak must track all the memory allocations to avoid
	  reporting false positives. Since memory may be allocated or
	  freed before kmemleak is fully initialised, use a static pool
	  of metadata objects to track such callbacks. After kmemleak is
	  fully initialised, this memory pool acts as an emergency one
	  if slab allocations fail.

config DEBUG_KMEMLEAK_TEST
	tristate "Simple test for the kernel memory leak detector"
	depends on DEBUG_KMEMLEAK && m
	help
	  This option enables a module that explicitly leaks memory.

	  If unsure, say N.

config DEBUG_KMEMLEAK_DEFAULT_OFF
	bool "Default kmemleak to off"
	depends on DEBUG_KMEMLEAK
	help
	  Say Y here to disable kmemleak by default. It can then be enabled
	  on the command line via kmemleak=on.

config DEBUG_KMEMLEAK_AUTO_SCAN
	bool "Enable kmemleak auto scan thread on boot up"
	default y
	depends on DEBUG_KMEMLEAK
	help
	  Depending on the cpu, kmemleak scan may be cpu intensive and can
	  stall user tasks at times. This option enables/disables automatic
	  kmemleak scan at boot up.

	  Say N here to disable kmemleak auto scan thread to stop automatic
	  scanning. Disabling this option disables automatic reporting of
	  memory leaks.

	  If unsure, say Y.

config DEBUG_STACK_USAGE
	bool "Stack utilization instrumentation"
	depends on DEBUG_KERNEL && !IA64
	help
	  Enables the display of the minimum amount of free stack which each
	  task has ever had available in the sysrq-T and sysrq-P debug output.

	  This option will slow down process creation somewhat.

config SCHED_STACK_END_CHECK
	bool "Detect stack corruption on calls to schedule()"
	depends on DEBUG_KERNEL
	default n
	help
	  This option checks for a stack overrun on calls to schedule().
	  If the stack end location is found to be over written always panic as
	  the content of the corrupted region can no longer be trusted.
	  This is to ensure no erroneous behaviour occurs which could result in
	  data corruption or a sporadic crash at a later stage once the region
	  is examined. The runtime overhead introduced is minimal.

config ARCH_HAS_DEBUG_VM_PGTABLE
	bool
	help
	  An architecture should select this when it can successfully
	  build and run DEBUG_VM_PGTABLE.

config DEBUG_VM
	bool "Debug VM"
	depends on DEBUG_KERNEL
	help
	  Enable this to turn on extended checks in the virtual-memory system
	  that may impact performance.

	  If unsure, say N.

config DEBUG_VM_VMACACHE
	bool "Debug VMA caching"
	depends on DEBUG_VM
	help
	  Enable this to turn on VMA caching debug information. Doing so
	  can cause significant overhead, so only enable it in non-production
	  environments.

	  If unsure, say N.

config DEBUG_VM_RB
	bool "Debug VM red-black trees"
	depends on DEBUG_VM
	help
	  Enable VM red-black tree debugging information and extra validations.

	  If unsure, say N.

config DEBUG_VM_PGFLAGS
	bool "Debug page-flags operations"
	depends on DEBUG_VM
	help
	  Enables extra validation on page flags operations.

	  If unsure, say N.

config DEBUG_VM_PGTABLE
	bool "Debug arch page table for semantics compliance"
	depends on MMU
	depends on ARCH_HAS_DEBUG_VM_PGTABLE
	default y if DEBUG_VM
	help
	  This option provides a debug method which can be used to test
	  architecture page table helper functions on various platforms in
	  verifying if they comply with expected generic MM semantics. This
	  will help architecture code in making sure that any changes or
	  new additions of these helpers still conform to expected
	  semantics of the generic MM. Platforms will have to opt in for
	  this through ARCH_HAS_DEBUG_VM_PGTABLE.

	  If unsure, say N.

config ARCH_HAS_DEBUG_VIRTUAL
	bool

config DEBUG_VIRTUAL
	bool "Debug VM translations"
	depends on DEBUG_KERNEL && ARCH_HAS_DEBUG_VIRTUAL
	help
	  Enable some costly sanity checks in virtual to page code. This can
	  catch mistakes with virt_to_page() and friends.

	  If unsure, say N.

config DEBUG_NOMMU_REGIONS
	bool "Debug the global anon/private NOMMU mapping region tree"
	depends on DEBUG_KERNEL && !MMU
	help
	  This option causes the global tree of anonymous and private mapping
	  regions to be regularly checked for invalid topology.

config DEBUG_MEMORY_INIT
	bool "Debug memory initialisation" if EXPERT
	default !EXPERT
	help
	  Enable this for additional checks during memory initialisation.
	  The sanity checks verify aspects of the VM such as the memory model
	  and other information provided by the architecture. Verbose
	  information will be printed at KERN_DEBUG loglevel depending
	  on the mminit_loglevel= command-line option.

	  If unsure, say Y

config MEMORY_NOTIFIER_ERROR_INJECT
	tristate "Memory hotplug notifier error injection module"
	depends on MEMORY_HOTPLUG_SPARSE && NOTIFIER_ERROR_INJECTION
	help
	  This option provides the ability to inject artificial errors to
	  memory hotplug notifier chain callbacks.  It is controlled through
	  debugfs interface under /sys/kernel/debug/notifier-error-inject/memory

	  If the notifier call chain should be failed with some events
	  notified, write the error code to "actions/<notifier event>/error".

	  Example: Inject memory hotplug offline error (-12 == -ENOMEM)

	  # cd /sys/kernel/debug/notifier-error-inject/memory
	  # echo -12 > actions/MEM_GOING_OFFLINE/error
	  # echo offline > /sys/devices/system/memory/memoryXXX/state
	  bash: echo: write error: Cannot allocate memory

	  To compile this code as a module, choose M here: the module will
	  be called memory-notifier-error-inject.

	  If unsure, say N.

config DEBUG_PER_CPU_MAPS
	bool "Debug access to per_cpu maps"
	depends on DEBUG_KERNEL
	depends on SMP
	help
	  Say Y to verify that the per_cpu map being accessed has
	  been set up. This adds a fair amount of code to kernel memory
	  and decreases performance.

	  Say N if unsure.

config DEBUG_HIGHMEM
	bool "Highmem debugging"
	depends on DEBUG_KERNEL && HIGHMEM
	help
	  This option enables additional error checking for high memory
	  systems.  Disable for production systems.

config HAVE_DEBUG_STACKOVERFLOW
	bool

config DEBUG_STACKOVERFLOW
	bool "Check for stack overflows"
	depends on DEBUG_KERNEL && HAVE_DEBUG_STACKOVERFLOW
	help
	  Say Y here if you want to check for overflows of kernel, IRQ
	  and exception stacks (if your architecture uses them). This
	  option will show detailed messages if free stack space drops
	  below a certain limit.

	  These kinds of bugs usually occur when call-chains in the
	  kernel get too deep, especially when interrupts are
	  involved.

	  Use this in cases where you see apparently random memory
	  corruption, especially if it appears in 'struct thread_info'

	  If in doubt, say "N".

source "lib/Kconfig.kasan"

endmenu # "Memory Debugging"

config DEBUG_SHIRQ
	bool "Debug shared IRQ handlers"
	depends on DEBUG_KERNEL
	help
	  Enable this to generate a spurious interrupt as soon as a shared
	  interrupt handler is registered, and just before one is deregistered.
	  Drivers ought to be able to handle interrupts coming in at those
	  points; some don't and need to be caught.

menu "Debug Oops, Lockups and Hangs"

config PANIC_ON_OOPS
	bool "Panic on Oops"
	help
	  Say Y here to enable the kernel to panic when it oopses. This
	  has the same effect as setting oops=panic on the kernel command
	  line.

	  This feature is useful to ensure that the kernel does not do
	  anything erroneous after an oops which could result in data
	  corruption or other issues.

	  Say N if unsure.

config PANIC_ON_OOPS_VALUE
	int
	range 0 1
	default 0 if !PANIC_ON_OOPS
	default 1 if PANIC_ON_OOPS

config PANIC_TIMEOUT
	int "panic timeout"
	default 0
	help
	  Set the timeout value (in seconds) until a reboot occurs when the
	  the kernel panics. If n = 0, then we wait forever. A timeout
	  value n > 0 will wait n seconds before rebooting, while a timeout
	  value n < 0 will reboot immediately.

config LOCKUP_DETECTOR
	bool

config SOFTLOCKUP_DETECTOR
	bool "Detect Soft Lockups"
	depends on DEBUG_KERNEL && !S390
	select LOCKUP_DETECTOR
	help
	  Say Y here to enable the kernel to act as a watchdog to detect
	  soft lockups.

	  Softlockups are bugs that cause the kernel to loop in kernel
	  mode for more than 20 seconds, without giving other tasks a
	  chance to run.  The current stack trace is displayed upon
	  detection and the system will stay locked up.

config BOOTPARAM_SOFTLOCKUP_PANIC
	bool "Panic (Reboot) On Soft Lockups"
	depends on SOFTLOCKUP_DETECTOR
	help
	  Say Y here to enable the kernel to panic on "soft lockups",
	  which are bugs that cause the kernel to loop in kernel
	  mode for more than 20 seconds (configurable using the watchdog_thresh
	  sysctl), without giving other tasks a chance to run.

	  The panic can be used in combination with panic_timeout,
	  to cause the system to reboot automatically after a
	  lockup has been detected. This feature is useful for
	  high-availability systems that have uptime guarantees and
	  where a lockup must be resolved ASAP.

	  Say N if unsure.

config BOOTPARAM_SOFTLOCKUP_PANIC_VALUE
	int
	depends on SOFTLOCKUP_DETECTOR
	range 0 1
	default 0 if !BOOTPARAM_SOFTLOCKUP_PANIC
	default 1 if BOOTPARAM_SOFTLOCKUP_PANIC

config HARDLOCKUP_DETECTOR_PERF
	bool
	select SOFTLOCKUP_DETECTOR

#
# Enables a timestamp based low pass filter to compensate for perf based
# hard lockup detection which runs too fast due to turbo modes.
#
config HARDLOCKUP_CHECK_TIMESTAMP
	bool

#
# arch/ can define HAVE_HARDLOCKUP_DETECTOR_ARCH to provide their own hard
# lockup detector rather than the perf based detector.
#
config HARDLOCKUP_DETECTOR
	bool "Detect Hard Lockups"
	depends on DEBUG_KERNEL && !S390
	depends on HAVE_HARDLOCKUP_DETECTOR_PERF || HAVE_HARDLOCKUP_DETECTOR_ARCH
	select LOCKUP_DETECTOR
	select HARDLOCKUP_DETECTOR_PERF if HAVE_HARDLOCKUP_DETECTOR_PERF
	select HARDLOCKUP_DETECTOR_ARCH if HAVE_HARDLOCKUP_DETECTOR_ARCH
	help
	  Say Y here to enable the kernel to act as a watchdog to detect
	  hard lockups.

	  Hardlockups are bugs that cause the CPU to loop in kernel mode
	  for more than 10 seconds, without letting other interrupts have a
	  chance to run.  The current stack trace is displayed upon detection
	  and the system will stay locked up.

config BOOTPARAM_HARDLOCKUP_PANIC
	bool "Panic (Reboot) On Hard Lockups"
	depends on HARDLOCKUP_DETECTOR
	help
	  Say Y here to enable the kernel to panic on "hard lockups",
	  which are bugs that cause the kernel to loop in kernel
	  mode with interrupts disabled for more than 10 seconds (configurable
	  using the watchdog_thresh sysctl).

	  Say N if unsure.

config BOOTPARAM_HARDLOCKUP_PANIC_VALUE
	int
	depends on HARDLOCKUP_DETECTOR
	range 0 1
	default 0 if !BOOTPARAM_HARDLOCKUP_PANIC
	default 1 if BOOTPARAM_HARDLOCKUP_PANIC

config DETECT_HUNG_TASK
	bool "Detect Hung Tasks"
	depends on DEBUG_KERNEL
	default SOFTLOCKUP_DETECTOR
	help
	  Say Y here to enable the kernel to detect "hung tasks",
	  which are bugs that cause the task to be stuck in
	  uninterruptible "D" state indefinitely.

	  When a hung task is detected, the kernel will print the
	  current stack trace (which you should report), but the
	  task will stay in uninterruptible state. If lockdep is
	  enabled then all held locks will also be reported. This
	  feature has negligible overhead.

config DEFAULT_HUNG_TASK_TIMEOUT
	int "Default timeout for hung task detection (in seconds)"
	depends on DETECT_HUNG_TASK
	default 120
	help
	  This option controls the default timeout (in seconds) used
	  to determine when a task has become non-responsive and should
	  be considered hung.

	  It can be adjusted at runtime via the kernel.hung_task_timeout_secs
	  sysctl or by writing a value to
	  /proc/sys/kernel/hung_task_timeout_secs.

	  A timeout of 0 disables the check.  The default is two minutes.
	  Keeping the default should be fine in most cases.

config BOOTPARAM_HUNG_TASK_PANIC
	bool "Panic (Reboot) On Hung Tasks"
	depends on DETECT_HUNG_TASK
	help
	  Say Y here to enable the kernel to panic on "hung tasks",
	  which are bugs that cause the kernel to leave a task stuck
	  in uninterruptible "D" state.

	  The panic can be used in combination with panic_timeout,
	  to cause the system to reboot automatically after a
	  hung task has been detected. This feature is useful for
	  high-availability systems that have uptime guarantees and
	  where a hung tasks must be resolved ASAP.

	  Say N if unsure.

config BOOTPARAM_HUNG_TASK_PANIC_VALUE
	int
	depends on DETECT_HUNG_TASK
	range 0 1
	default 0 if !BOOTPARAM_HUNG_TASK_PANIC
	default 1 if BOOTPARAM_HUNG_TASK_PANIC

config WQ_WATCHDOG
	bool "Detect Workqueue Stalls"
	depends on DEBUG_KERNEL
	help
	  Say Y here to enable stall detection on workqueues.  If a
	  worker pool doesn't make forward progress on a pending work
	  item for over a given amount of time, 30s by default, a
	  warning message is printed along with dump of workqueue
	  state.  This can be configured through kernel parameter
	  "workqueue.watchdog_thresh" and its sysfs counterpart.

config TEST_LOCKUP
	tristate "Test module to generate lockups"
	help
	  This builds the "test_lockup" module that helps to make sure
	  that watchdogs and lockup detectors are working properly.

	  Depending on module parameters it could emulate soft or hard
	  lockup, "hung task", or locking arbitrary lock for a long time.
	  Also it could generate series of lockups with cooling-down periods.

	  If unsure, say N.

endmenu # "Debug lockups and hangs"

menu "Scheduler Debugging"

config SCHED_DEBUG
	bool "Collect scheduler debugging info"
	depends on DEBUG_KERNEL && PROC_FS
	default y
	help
	  If you say Y here, the /proc/sched_debug file will be provided
	  that can help debug the scheduler. The runtime overhead of this
	  option is minimal.

config SCHED_INFO
	bool
	default n

config SCHEDSTATS
	bool "Collect scheduler statistics"
	depends on DEBUG_KERNEL && PROC_FS
	select SCHED_INFO
	help
	  If you say Y here, additional code will be inserted into the
	  scheduler and related routines to collect statistics about
	  scheduler behavior and provide them in /proc/schedstat.  These
	  stats may be useful for both tuning and debugging the scheduler
	  If you aren't debugging the scheduler or trying to tune a specific
	  application, you can say N to avoid the very slight overhead
	  this adds.

endmenu

config DEBUG_TIMEKEEPING
	bool "Enable extra timekeeping sanity checking"
	help
	  This option will enable additional timekeeping sanity checks
	  which may be helpful when diagnosing issues where timekeeping
	  problems are suspected.

	  This may include checks in the timekeeping hotpaths, so this
	  option may have a (very small) performance impact to some
	  workloads.

	  If unsure, say N.

config DEBUG_PREEMPT
	bool "Debug preemptible kernel"
	depends on DEBUG_KERNEL && PREEMPTION && TRACE_IRQFLAGS_SUPPORT
	default y
	help
	  If you say Y here then the kernel will use a debug variant of the
	  commonly used smp_processor_id() function and will print warnings
	  if kernel code uses it in a preemption-unsafe way. Also, the kernel
	  will detect preemption count underflows.

menu "Lock Debugging (spinlocks, mutexes, etc...)"

config LOCK_DEBUGGING_SUPPORT
	bool
	depends on TRACE_IRQFLAGS_SUPPORT && STACKTRACE_SUPPORT && LOCKDEP_SUPPORT
	default y

config PROVE_LOCKING
	bool "Lock debugging: prove locking correctness"
	depends on DEBUG_KERNEL && LOCK_DEBUGGING_SUPPORT
	select LOCKDEP
	select DEBUG_SPINLOCK
	select DEBUG_MUTEXES
	select DEBUG_RT_MUTEXES if RT_MUTEXES
	select DEBUG_RWSEMS
	select DEBUG_WW_MUTEX_SLOWPATH
	select DEBUG_LOCK_ALLOC
	select TRACE_IRQFLAGS
	default n
	help
	 This feature enables the kernel to prove that all locking
	 that occurs in the kernel runtime is mathematically
	 correct: that under no circumstance could an arbitrary (and
	 not yet triggered) combination of observed locking
	 sequences (on an arbitrary number of CPUs, running an
	 arbitrary number of tasks and interrupt contexts) cause a
	 deadlock.

	 In short, this feature enables the kernel to report locking
	 related deadlocks before they actually occur.

	 The proof does not depend on how hard and complex a
	 deadlock scenario would be to trigger: how many
	 participant CPUs, tasks and irq-contexts would be needed
	 for it to trigger. The proof also does not depend on
	 timing: if a race and a resulting deadlock is possible
	 theoretically (no matter how unlikely the race scenario
	 is), it will be proven so and will immediately be
	 reported by the kernel (once the event is observed that
	 makes the deadlock theoretically possible).

	 If a deadlock is impossible (i.e. the locking rules, as
	 observed by the kernel, are mathematically correct), the
	 kernel reports nothing.

	 NOTE: this feature can also be enabled for rwlocks, mutexes
	 and rwsems - in which case all dependencies between these
	 different locking variants are observed and mapped too, and
	 the proof of observed correctness is also maintained for an
	 arbitrary combination of these separate locking variants.

	 For more details, see Documentation/locking/lockdep-design.rst.

config PROVE_RAW_LOCK_NESTING
	bool "Enable raw_spinlock - spinlock nesting checks"
	depends on PROVE_LOCKING
	default n
	help
	 Enable the raw_spinlock vs. spinlock nesting checks which ensure
	 that the lock nesting rules for PREEMPT_RT enabled kernels are
	 not violated.

	 NOTE: There are known nesting problems. So if you enable this
	 option expect lockdep splats until these problems have been fully
	 addressed which is work in progress. This config switch allows to
	 identify and analyze these problems. It will be removed and the
	 check permanentely enabled once the main issues have been fixed.

	 If unsure, select N.

config LOCK_STAT
	bool "Lock usage statistics"
	depends on DEBUG_KERNEL && LOCK_DEBUGGING_SUPPORT
	select LOCKDEP
	select DEBUG_SPINLOCK
	select DEBUG_MUTEXES
	select DEBUG_RT_MUTEXES if RT_MUTEXES
	select DEBUG_LOCK_ALLOC
	default n
	help
	 This feature enables tracking lock contention points

	 For more details, see Documentation/locking/lockstat.rst

	 This also enables lock events required by "perf lock",
	 subcommand of perf.
	 If you want to use "perf lock", you also need to turn on
	 CONFIG_EVENT_TRACING.

	 CONFIG_LOCK_STAT defines "contended" and "acquired" lock events.
	 (CONFIG_LOCKDEP defines "acquire" and "release" events.)

config DEBUG_RT_MUTEXES
	bool "RT Mutex debugging, deadlock detection"
	depends on DEBUG_KERNEL && RT_MUTEXES
	help
	 This allows rt mutex semantics violations and rt mutex related
	 deadlocks (lockups) to be detected and reported automatically.

config DEBUG_SPINLOCK
	bool "Spinlock and rw-lock debugging: basic checks"
	depends on DEBUG_KERNEL
	select UNINLINE_SPIN_UNLOCK
	help
	  Say Y here and build SMP to catch missing spinlock initialization
	  and certain other kinds of spinlock errors commonly made.  This is
	  best used in conjunction with the NMI watchdog so that spinlock
	  deadlocks are also debuggable.

config DEBUG_MUTEXES
	bool "Mutex debugging: basic checks"
	depends on DEBUG_KERNEL
	help
	 This feature allows mutex semantics violations to be detected and
	 reported.

config DEBUG_WW_MUTEX_SLOWPATH
	bool "Wait/wound mutex debugging: Slowpath testing"
	depends on DEBUG_KERNEL && LOCK_DEBUGGING_SUPPORT
	select DEBUG_LOCK_ALLOC
	select DEBUG_SPINLOCK
	select DEBUG_MUTEXES
	help
	 This feature enables slowpath testing for w/w mutex users by
	 injecting additional -EDEADLK wound/backoff cases. Together with
	 the full mutex checks enabled with (CONFIG_PROVE_LOCKING) this
	 will test all possible w/w mutex interface abuse with the
	 exception of simply not acquiring all the required locks.
	 Note that this feature can introduce significant overhead, so
	 it really should not be enabled in a production or distro kernel,
	 even a debug kernel.  If you are a driver writer, enable it.  If
	 you are a distro, do not.

config DEBUG_RWSEMS
	bool "RW Semaphore debugging: basic checks"
	depends on DEBUG_KERNEL
	help
	  This debugging feature allows mismatched rw semaphore locks
	  and unlocks to be detected and reported.

config DEBUG_LOCK_ALLOC
	bool "Lock debugging: detect incorrect freeing of live locks"
	depends on DEBUG_KERNEL && LOCK_DEBUGGING_SUPPORT
	select DEBUG_SPINLOCK
	select DEBUG_MUTEXES
	select DEBUG_RT_MUTEXES if RT_MUTEXES
	select LOCKDEP
	help
	 This feature will check whether any held lock (spinlock, rwlock,
	 mutex or rwsem) is incorrectly freed by the kernel, via any of the
	 memory-freeing routines (kfree(), kmem_cache_free(), free_pages(),
	 vfree(), etc.), whether a live lock is incorrectly reinitialized via
	 spin_lock_init()/mutex_init()/etc., or whether there is any lock
	 held during task exit.

config LOCKDEP
	bool
	depends on DEBUG_KERNEL && LOCK_DEBUGGING_SUPPORT
	select STACKTRACE
	select FRAME_POINTER if !MIPS && !PPC && !ARM && !S390 && !MICROBLAZE && !ARC && !X86
	select KALLSYMS
	select KALLSYMS_ALL

config LOCKDEP_SMALL
	bool

config DEBUG_LOCKDEP
	bool "Lock dependency engine debugging"
	depends on DEBUG_KERNEL && LOCKDEP
	help
	  If you say Y here, the lock dependency engine will do
	  additional runtime checks to debug itself, at the price
	  of more runtime overhead.

config DEBUG_ATOMIC_SLEEP
	bool "Sleep inside atomic section checking"
	select PREEMPT_COUNT
	depends on DEBUG_KERNEL
	depends on !ARCH_NO_PREEMPT
	help
	  If you say Y here, various routines which may sleep will become very
	  noisy if they are called inside atomic sections: when a spinlock is
	  held, inside an rcu read side critical section, inside preempt disabled
	  sections, inside an interrupt, etc...

config DEBUG_LOCKING_API_SELFTESTS
	bool "Locking API boot-time self-tests"
	depends on DEBUG_KERNEL
	help
	  Say Y here if you want the kernel to run a short self-test during
	  bootup. The self-test checks whether common types of locking bugs
	  are detected by debugging mechanisms or not. (if you disable
	  lock debugging then those bugs wont be detected of course.)
	  The following locking APIs are covered: spinlocks, rwlocks,
	  mutexes and rwsems.

config LOCK_TORTURE_TEST
	tristate "torture tests for locking"
	depends on DEBUG_KERNEL
	select TORTURE_TEST
	help
	  This option provides a kernel module that runs torture tests
	  on kernel locking primitives.  The kernel module may be built
	  after the fact on the running kernel to be tested, if desired.

	  Say Y here if you want kernel locking-primitive torture tests
	  to be built into the kernel.
	  Say M if you want these torture tests to build as a module.
	  Say N if you are unsure.

config WW_MUTEX_SELFTEST
	tristate "Wait/wound mutex selftests"
	help
	  This option provides a kernel module that runs tests on the
	  on the struct ww_mutex locking API.

	  It is recommended to enable DEBUG_WW_MUTEX_SLOWPATH in conjunction
	  with this test harness.

	  Say M if you want these self tests to build as a module.
	  Say N if you are unsure.

endmenu # lock debugging

config TRACE_IRQFLAGS
	bool
	help
	  Enables hooks to interrupt enabling and disabling for
	  either tracing or lock debugging.

config STACKTRACE
	bool "Stack backtrace support"
	depends on STACKTRACE_SUPPORT
	help
	  This option causes the kernel to create a /proc/pid/stack for
	  every process, showing its current stack trace.
	  It is also used by various kernel debugging features that require
	  stack trace generation.

config WARN_ALL_UNSEEDED_RANDOM
	bool "Warn for all uses of unseeded randomness"
	default n
	help
	  Some parts of the kernel contain bugs relating to their use of
	  cryptographically secure random numbers before it's actually possible
	  to generate those numbers securely. This setting ensures that these
	  flaws don't go unnoticed, by enabling a message, should this ever
	  occur. This will allow people with obscure setups to know when things
	  are going wrong, so that they might contact developers about fixing
	  it.

	  Unfortunately, on some models of some architectures getting
	  a fully seeded CRNG is extremely difficult, and so this can
	  result in dmesg getting spammed for a surprisingly long
	  time.  This is really bad from a security perspective, and
	  so architecture maintainers really need to do what they can
	  to get the CRNG seeded sooner after the system is booted.
	  However, since users cannot do anything actionable to
	  address this, by default the kernel will issue only a single
	  warning for the first use of unseeded randomness.

	  Say Y here if you want to receive warnings for all uses of
	  unseeded randomness.  This will be of use primarily for
	  those developers interested in improving the security of
	  Linux kernels running on their architecture (or
	  subarchitecture).

config DEBUG_KOBJECT
	bool "kobject debugging"
	depends on DEBUG_KERNEL
	help
	  If you say Y here, some extra kobject debugging messages will be sent
	  to the syslog.

config DEBUG_KOBJECT_RELEASE
	bool "kobject release debugging"
	depends on DEBUG_OBJECTS_TIMERS
	help
	  kobjects are reference counted objects.  This means that their
	  last reference count put is not predictable, and the kobject can
	  live on past the point at which a driver decides to drop it's
	  initial reference to the kobject gained on allocation.  An
	  example of this would be a struct device which has just been
	  unregistered.

	  However, some buggy drivers assume that after such an operation,
	  the memory backing the kobject can be immediately freed.  This
	  goes completely against the principles of a refcounted object.

	  If you say Y here, the kernel will delay the release of kobjects
	  on the last reference count to improve the visibility of this
	  kind of kobject release bug.

config HAVE_DEBUG_BUGVERBOSE
	bool

menu "Debug kernel data structures"

config DEBUG_LIST
	bool "Debug linked list manipulation"
	depends on DEBUG_KERNEL || BUG_ON_DATA_CORRUPTION
	help
	  Enable this to turn on extended checks in the linked-list
	  walking routines.

	  If unsure, say N.

config DEBUG_PLIST
	bool "Debug priority linked list manipulation"
	depends on DEBUG_KERNEL
	help
	  Enable this to turn on extended checks in the priority-ordered
	  linked-list (plist) walking routines.  This checks the entire
	  list multiple times during each manipulation.

	  If unsure, say N.

config DEBUG_SG
	bool "Debug SG table operations"
	depends on DEBUG_KERNEL
	help
	  Enable this to turn on checks on scatter-gather tables. This can
	  help find problems with drivers that do not properly initialize
	  their sg tables.

	  If unsure, say N.

config DEBUG_NOTIFIERS
	bool "Debug notifier call chains"
	depends on DEBUG_KERNEL
	help
	  Enable this to turn on sanity checking for notifier call chains.
	  This is most useful for kernel developers to make sure that
	  modules properly unregister themselves from notifier chains.
	  This is a relatively cheap check but if you care about maximum
	  performance, say N.

config BUG_ON_DATA_CORRUPTION
	bool "Trigger a BUG when data corruption is detected"
	select DEBUG_LIST
	help
	  Select this option if the kernel should BUG when it encounters
	  data corruption in kernel memory structures when they get checked
	  for validity.

	  If unsure, say N.

endmenu

config DEBUG_CREDENTIALS
	bool "Debug credential management"
	depends on DEBUG_KERNEL
	help
	  Enable this to turn on some debug checking for credential
	  management.  The additional code keeps track of the number of
	  pointers from task_structs to any given cred struct, and checks to
	  see that this number never exceeds the usage count of the cred
	  struct.

	  Furthermore, if SELinux is enabled, this also checks that the
	  security pointer in the cred struct is never seen to be invalid.

	  If unsure, say N.

source "kernel/rcu/Kconfig.debug"

config DEBUG_WQ_FORCE_RR_CPU
	bool "Force round-robin CPU selection for unbound work items"
	depends on DEBUG_KERNEL
	default n
	help
	  Workqueue used to implicitly guarantee that work items queued
	  without explicit CPU specified are put on the local CPU.  This
	  guarantee is no longer true and while local CPU is still
	  preferred work items may be put on foreign CPUs.  Kernel
	  parameter "workqueue.debug_force_rr_cpu" is added to force
	  round-robin CPU selection to flush out usages which depend on the
	  now broken guarantee.  This config option enables the debug
	  feature by default.  When enabled, memory and cache locality will
	  be impacted.

config DEBUG_BLOCK_EXT_DEVT
	bool "Force extended block device numbers and spread them"
	depends on DEBUG_KERNEL
	depends on BLOCK
	default n
	help
	  BIG FAT WARNING: ENABLING THIS OPTION MIGHT BREAK BOOTING ON
	  SOME DISTRIBUTIONS.  DO NOT ENABLE THIS UNLESS YOU KNOW WHAT
	  YOU ARE DOING.  Distros, please enable this and fix whatever
	  is broken.

	  Conventionally, block device numbers are allocated from
	  predetermined contiguous area.  However, extended block area
	  may introduce non-contiguous block device numbers.  This
	  option forces most block device numbers to be allocated from
	  the extended space and spreads them to discover kernel or
	  userland code paths which assume predetermined contiguous
	  device number allocation.

	  Note that turning on this debug option shuffles all the
	  device numbers for all IDE and SCSI devices including libata
	  ones, so root partition specified using device number
	  directly (via rdev or root=MAJ:MIN) won't work anymore.
	  Textual device names (root=/dev/sdXn) will continue to work.

	  Say N if you are unsure.

config CPU_HOTPLUG_STATE_CONTROL
	bool "Enable CPU hotplug state control"
	depends on DEBUG_KERNEL
	depends on HOTPLUG_CPU
	default n
	help
	  Allows to write steps between "offline" and "online" to the CPUs
	  sysfs target file so states can be stepped granular. This is a debug
	  option for now as the hotplug machinery cannot be stopped and
	  restarted at arbitrary points yet.

	  Say N if your are unsure.

config LATENCYTOP
	bool "Latency measuring infrastructure"
	depends on DEBUG_KERNEL
	depends on STACKTRACE_SUPPORT
	depends on PROC_FS
	select FRAME_POINTER if !MIPS && !PPC && !S390 && !MICROBLAZE && !ARM && !ARC && !X86
	select KALLSYMS
	select KALLSYMS_ALL
	select STACKTRACE
	select SCHEDSTATS
	select SCHED_DEBUG
	help
	  Enable this option if you want to use the LatencyTOP tool
	  to find out which userspace is blocking on what kernel operations.

source "kernel/trace/Kconfig"

config PROVIDE_OHCI1394_DMA_INIT
	bool "Remote debugging over FireWire early on boot"
	depends on PCI && X86
	help
	  If you want to debug problems which hang or crash the kernel early
	  on boot and the crashing machine has a FireWire port, you can use
	  this feature to remotely access the memory of the crashed machine
	  over FireWire. This employs remote DMA as part of the OHCI1394
	  specification which is now the standard for FireWire controllers.

	  With remote DMA, you can monitor the printk buffer remotely using
	  firescope and access all memory below 4GB using fireproxy from gdb.
	  Even controlling a kernel debugger is possible using remote DMA.

	  Usage:

	  If ohci1394_dma=early is used as boot parameter, it will initialize
	  all OHCI1394 controllers which are found in the PCI config space.

	  As all changes to the FireWire bus such as enabling and disabling
	  devices cause a bus reset and thereby disable remote DMA for all
	  devices, be sure to have the cable plugged and FireWire enabled on
	  the debugging host before booting the debug target for debugging.

	  This code (~1k) is freed after boot. By then, the firewire stack
	  in charge of the OHCI-1394 controllers should be used instead.

	  See Documentation/core-api/debugging-via-ohci1394.rst for more information.

source "samples/Kconfig"

source "lib/Kconfig.kcsan"

config ARCH_HAS_DEVMEM_IS_ALLOWED
	bool

config STRICT_DEVMEM
	bool "Filter access to /dev/mem"
	depends on MMU && DEVMEM
	depends on ARCH_HAS_DEVMEM_IS_ALLOWED
	default y if PPC || X86 || ARM64
	help
	  If this option is disabled, you allow userspace (root) access to all
	  of memory, including kernel and userspace memory. Accidental
	  access to this is obviously disastrous, but specific access can
	  be used by people debugging the kernel. Note that with PAT support
	  enabled, even in this case there are restrictions on /dev/mem
	  use due to the cache aliasing requirements.

	  If this option is switched on, and IO_STRICT_DEVMEM=n, the /dev/mem
	  file only allows userspace access to PCI space and the BIOS code and
	  data regions.  This is sufficient for dosemu and X and all common
	  users of /dev/mem.

	  If in doubt, say Y.

config IO_STRICT_DEVMEM
	bool "Filter I/O access to /dev/mem"
	depends on STRICT_DEVMEM
	help
	  If this option is disabled, you allow userspace (root) access to all
	  io-memory regardless of whether a driver is actively using that
	  range.  Accidental access to this is obviously disastrous, but
	  specific access can be used by people debugging kernel drivers.

	  If this option is switched on, the /dev/mem file only allows
	  userspace access to *idle* io-memory ranges (see /proc/iomem) This
	  may break traditional users of /dev/mem (dosemu, legacy X, etc...)
	  if the driver using a given range cannot be disabled.

	  If in doubt, say Y.

menu "$(SRCARCH) Debugging"

source "arch/$(SRCARCH)/Kconfig.debug"

endmenu

menu "Kernel Testing and Coverage"

source "lib/kunit/Kconfig"

config NOTIFIER_ERROR_INJECTION
	tristate "Notifier error injection"
	depends on DEBUG_KERNEL
	select DEBUG_FS
	help
	  This option provides the ability to inject artificial errors to
	  specified notifier chain callbacks. It is useful to test the error
	  handling of notifier call chain failures.

	  Say N if unsure.

config PM_NOTIFIER_ERROR_INJECT
	tristate "PM notifier error injection module"
	depends on PM && NOTIFIER_ERROR_INJECTION
	default m if PM_DEBUG
	help
	  This option provides the ability to inject artificial errors to
	  PM notifier chain callbacks.  It is controlled through debugfs
	  interface /sys/kernel/debug/notifier-error-inject/pm

	  If the notifier call chain should be failed with some events
	  notified, write the error code to "actions/<notifier event>/error".

	  Example: Inject PM suspend error (-12 = -ENOMEM)

	  # cd /sys/kernel/debug/notifier-error-inject/pm/
	  # echo -12 > actions/PM_SUSPEND_PREPARE/error
	  # echo mem > /sys/power/state
	  bash: echo: write error: Cannot allocate memory

	  To compile this code as a module, choose M here: the module will
	  be called pm-notifier-error-inject.

	  If unsure, say N.

config OF_RECONFIG_NOTIFIER_ERROR_INJECT
	tristate "OF reconfig notifier error injection module"
	depends on OF_DYNAMIC && NOTIFIER_ERROR_INJECTION
	help
	  This option provides the ability to inject artificial errors to
	  OF reconfig notifier chain callbacks.  It is controlled
	  through debugfs interface under
	  /sys/kernel/debug/notifier-error-inject/OF-reconfig/

	  If the notifier call chain should be failed with some events
	  notified, write the error code to "actions/<notifier event>/error".

	  To compile this code as a module, choose M here: the module will
	  be called of-reconfig-notifier-error-inject.

	  If unsure, say N.

config NETDEV_NOTIFIER_ERROR_INJECT
	tristate "Netdev notifier error injection module"
	depends on NET && NOTIFIER_ERROR_INJECTION
	help
	  This option provides the ability to inject artificial errors to
	  netdevice notifier chain callbacks.  It is controlled through debugfs
	  interface /sys/kernel/debug/notifier-error-inject/netdev

	  If the notifier call chain should be failed with some events
	  notified, write the error code to "actions/<notifier event>/error".

	  Example: Inject netdevice mtu change error (-22 = -EINVAL)

	  # cd /sys/kernel/debug/notifier-error-inject/netdev
	  # echo -22 > actions/NETDEV_CHANGEMTU/error
	  # ip link set eth0 mtu 1024
	  RTNETLINK answers: Invalid argument

	  To compile this code as a module, choose M here: the module will
	  be called netdev-notifier-error-inject.

	  If unsure, say N.

config FUNCTION_ERROR_INJECTION
	def_bool y
	depends on HAVE_FUNCTION_ERROR_INJECTION && KPROBES

config FAULT_INJECTION
	bool "Fault-injection framework"
	depends on DEBUG_KERNEL
	help
	  Provide fault-injection framework.
	  For more details, see Documentation/fault-injection/.

config FAILSLAB
	bool "Fault-injection capability for kmalloc"
	depends on FAULT_INJECTION
	depends on SLAB || SLUB
	help
	  Provide fault-injection capability for kmalloc.

config FAIL_PAGE_ALLOC
	bool "Fault-injection capability for alloc_pages()"
	depends on FAULT_INJECTION
	help
	  Provide fault-injection capability for alloc_pages().

config FAIL_MAKE_REQUEST
	bool "Fault-injection capability for disk IO"
	depends on FAULT_INJECTION && BLOCK
	help
	  Provide fault-injection capability for disk IO.

config FAIL_IO_TIMEOUT
	bool "Fault-injection capability for faking disk interrupts"
	depends on FAULT_INJECTION && BLOCK
	help
	  Provide fault-injection capability on end IO handling. This
	  will make the block layer "forget" an interrupt as configured,
	  thus exercising the error handling.

	  Only works with drivers that use the generic timeout handling,
	  for others it wont do anything.

config FAIL_FUTEX
	bool "Fault-injection capability for futexes"
	select DEBUG_FS
	depends on FAULT_INJECTION && FUTEX
	help
	  Provide fault-injection capability for futexes.

config FAULT_INJECTION_DEBUG_FS
	bool "Debugfs entries for fault-injection capabilities"
	depends on FAULT_INJECTION && SYSFS && DEBUG_FS
	help
	  Enable configuration of fault-injection capabilities via debugfs.

config FAIL_FUNCTION
	bool "Fault-injection capability for functions"
	depends on FAULT_INJECTION_DEBUG_FS && FUNCTION_ERROR_INJECTION
	help
	  Provide function-based fault-injection capability.
	  This will allow you to override a specific function with a return
	  with given return value. As a result, function caller will see
	  an error value and have to handle it. This is useful to test the
	  error handling in various subsystems.

config FAIL_MMC_REQUEST
	bool "Fault-injection capability for MMC IO"
	depends on FAULT_INJECTION_DEBUG_FS && MMC
	help
	  Provide fault-injection capability for MMC IO.
	  This will make the mmc core return data errors. This is
	  useful to test the error handling in the mmc block device
	  and to test how the mmc host driver handles retries from
	  the block device.

config FAULT_INJECTION_STACKTRACE_FILTER
	bool "stacktrace filter for fault-injection capabilities"
	depends on FAULT_INJECTION_DEBUG_FS && STACKTRACE_SUPPORT
	depends on !X86_64
	select STACKTRACE
	select FRAME_POINTER if !MIPS && !PPC && !S390 && !MICROBLAZE && !ARM && !ARC && !X86
	help
	  Provide stacktrace filter for fault-injection capabilities

config ARCH_HAS_KCOV
	bool
	help
	  An architecture should select this when it can successfully
	  build and run with CONFIG_KCOV. This typically requires
	  disabling instrumentation for some early boot code.

config CC_HAS_SANCOV_TRACE_PC
	def_bool $(cc-option,-fsanitize-coverage=trace-pc)


config KCOV
	bool "Code coverage for fuzzing"
	depends on ARCH_HAS_KCOV
	depends on CC_HAS_SANCOV_TRACE_PC || GCC_PLUGINS
	select DEBUG_FS
	select GCC_PLUGIN_SANCOV if !CC_HAS_SANCOV_TRACE_PC
	help
	  KCOV exposes kernel code coverage information in a form suitable
	  for coverage-guided fuzzing (randomized testing).

	  If RANDOMIZE_BASE is enabled, PC values will not be stable across
	  different machines and across reboots. If you need stable PC values,
	  disable RANDOMIZE_BASE.

	  For more details, see Documentation/dev-tools/kcov.rst.

config KCOV_ENABLE_COMPARISONS
	bool "Enable comparison operands collection by KCOV"
	depends on KCOV
	depends on $(cc-option,-fsanitize-coverage=trace-cmp)
	help
	  KCOV also exposes operands of every comparison in the instrumented
	  code along with operand sizes and PCs of the comparison instructions.
	  These operands can be used by fuzzing engines to improve the quality
	  of fuzzing coverage.

config KCOV_INSTRUMENT_ALL
	bool "Instrument all code by default"
	depends on KCOV
	default y
	help
	  If you are doing generic system call fuzzing (like e.g. syzkaller),
	  then you will want to instrument the whole kernel and you should
	  say y here. If you are doing more targeted fuzzing (like e.g.
	  filesystem fuzzing with AFL) then you will want to enable coverage
	  for more specific subsets of files, and should say n here.

config KCOV_IRQ_AREA_SIZE
	hex "Size of interrupt coverage collection area in words"
	depends on KCOV
	default 0x40000
	help
	  KCOV uses preallocated per-cpu areas to collect coverage from
	  soft interrupts. This specifies the size of those areas in the
	  number of unsigned long words.

menuconfig RUNTIME_TESTING_MENU
	bool "Runtime Testing"
	def_bool y

if RUNTIME_TESTING_MENU

config LKDTM
	tristate "Linux Kernel Dump Test Tool Module"
	depends on DEBUG_FS
	help
	This module enables testing of the different dumping mechanisms by
	inducing system failures at predefined crash points.
	If you don't need it: say N
	Choose M here to compile this code as a module. The module will be
	called lkdtm.

	Documentation on how to use the module can be found in
	Documentation/fault-injection/provoke-crashes.rst

config TEST_LIST_SORT
	tristate "Linked list sorting test"
	depends on DEBUG_KERNEL || m
	help
	  Enable this to turn on 'list_sort()' function test. This test is
	  executed only once during system boot (so affects only boot time),
	  or at module load time.

	  If unsure, say N.

config TEST_MIN_HEAP
	tristate "Min heap test"
	depends on DEBUG_KERNEL || m
	help
	  Enable this to turn on min heap function tests. This test is
	  executed only once during system boot (so affects only boot time),
	  or at module load time.

	  If unsure, say N.

config TEST_SORT
	tristate "Array-based sort test"
	depends on DEBUG_KERNEL || m
	help
	  This option enables the self-test function of 'sort()' at boot,
	  or at module load time.

	  If unsure, say N.

config KPROBES_SANITY_TEST
	bool "Kprobes sanity tests"
	depends on DEBUG_KERNEL
	depends on KPROBES
	help
	  This option provides for testing basic kprobes functionality on
	  boot. Samples of kprobe and kretprobe are inserted and
	  verified for functionality.

	  Say N if you are unsure.

config BACKTRACE_SELF_TEST
	tristate "Self test for the backtrace code"
	depends on DEBUG_KERNEL
	help
	  This option provides a kernel module that can be used to test
	  the kernel stack backtrace code. This option is not useful
	  for distributions or general kernels, but only for kernel
	  developers working on architecture code.

	  Note that if you want to also test saved backtraces, you will
	  have to enable STACKTRACE as well.

	  Say N if you are unsure.

config RBTREE_TEST
	tristate "Red-Black tree test"
	depends on DEBUG_KERNEL
	help
	  A benchmark measuring the performance of the rbtree library.
	  Also includes rbtree invariant checks.

config REED_SOLOMON_TEST
	tristate "Reed-Solomon library test"
	depends on DEBUG_KERNEL || m
	select REED_SOLOMON
	select REED_SOLOMON_ENC16
	select REED_SOLOMON_DEC16
	help
	  This option enables the self-test function of rslib at boot,
	  or at module load time.

	  If unsure, say N.

config INTERVAL_TREE_TEST
	tristate "Interval tree test"
	depends on DEBUG_KERNEL
	select INTERVAL_TREE
	help
	  A benchmark measuring the performance of the interval tree library

config PERCPU_TEST
	tristate "Per cpu operations test"
	depends on m && DEBUG_KERNEL
	help
	  Enable this option to build test module which validates per-cpu
	  operations.

	  If unsure, say N.

config ATOMIC64_SELFTEST
	tristate "Perform an atomic64_t self-test"
	help
	  Enable this option to test the atomic64_t functions at boot or
	  at module load time.

	  If unsure, say N.

config ASYNC_RAID6_TEST
	tristate "Self test for hardware accelerated raid6 recovery"
	depends on ASYNC_RAID6_RECOV
	select ASYNC_MEMCPY
	help
	  This is a one-shot self test that permutes through the
	  recovery of all the possible two disk failure scenarios for a
	  N-disk array.  Recovery is performed with the asynchronous
	  raid6 recovery routines, and will optionally use an offload
	  engine if one is available.

	  If unsure, say N.

config TEST_HEXDUMP
	tristate "Test functions located in the hexdump module at runtime"

config TEST_STRING_HELPERS
	tristate "Test functions located in the string_helpers module at runtime"

config TEST_STRSCPY
	tristate "Test strscpy*() family of functions at runtime"

config TEST_KSTRTOX
	tristate "Test kstrto*() family of functions at runtime"

config TEST_PRINTF
	tristate "Test printf() family of functions at runtime"

config TEST_BITMAP
	tristate "Test bitmap_*() family of functions at runtime"
	help
	  Enable this option to test the bitmap functions at boot.

	  If unsure, say N.

config TEST_BITFIELD
	tristate "Test bitfield functions at runtime"
	help
	  Enable this option to test the bitfield functions at boot.

	  If unsure, say N.

config TEST_UUID
	tristate "Test functions located in the uuid module at runtime"

config TEST_XARRAY
	tristate "Test the XArray code at runtime"

config TEST_OVERFLOW
	tristate "Test check_*_overflow() functions at runtime"

config TEST_RHASHTABLE
	tristate "Perform selftest on resizable hash table"
	help
	  Enable this option to test the rhashtable functions at boot.

	  If unsure, say N.

config TEST_HASH
	tristate "Perform selftest on hash functions"
	help
	  Enable this option to test the kernel's integer (<linux/hash.h>),
	  string (<linux/stringhash.h>), and siphash (<linux/siphash.h>)
	  hash functions on boot (or module load).

	  This is intended to help people writing architecture-specific
	  optimized versions.  If unsure, say N.

config TEST_IDA
	tristate "Perform selftest on IDA functions"

config TEST_PARMAN
	tristate "Perform selftest on priority array manager"
	depends on PARMAN
	help
	  Enable this option to test priority array manager on boot
	  (or module load).

	  If unsure, say N.

config TEST_IRQ_TIMINGS
	bool "IRQ timings selftest"
	depends on IRQ_TIMINGS
	help
	  Enable this option to test the irq timings code on boot.

	  If unsure, say N.

config TEST_LKM
	tristate "Test module loading with 'hello world' module"
	depends on m
	help
	  This builds the "test_module" module that emits "Hello, world"
	  on printk when loaded. It is designed to be used for basic
	  evaluation of the module loading subsystem (for example when
	  validating module verification). It lacks any extra dependencies,
	  and will not normally be loaded by the system unless explicitly
	  requested by name.

	  If unsure, say N.

config TEST_BITOPS
	tristate "Test module for compilation of bitops operations"
	depends on m
	help
	  This builds the "test_bitops" module that is much like the
	  TEST_LKM module except that it does a basic exercise of the
	  set/clear_bit macros and get_count_order/long to make sure there are
	  no compiler warnings from C=1 sparse checker or -Wextra
	  compilations. It has no dependencies and doesn't run or load unless
	  explicitly requested by name.  for example: modprobe test_bitops.

	  If unsure, say N.

config TEST_VMALLOC
	tristate "Test module for stress/performance analysis of vmalloc allocator"
	default n
       depends on MMU
	depends on m
	help
	  This builds the "test_vmalloc" module that should be used for
	  stress and performance analysis. So, any new change for vmalloc
	  subsystem can be evaluated from performance and stability point
	  of view.

	  If unsure, say N.

config TEST_USER_COPY
	tristate "Test user/kernel boundary protections"
	depends on m
	help
	  This builds the "test_user_copy" module that runs sanity checks
	  on the copy_to/from_user infrastructure, making sure basic
	  user/kernel boundary testing is working. If it fails to load,
	  a regression has been detected in the user/kernel memory boundary
	  protections.

	  If unsure, say N.

config TEST_BPF
	tristate "Test BPF filter functionality"
	depends on m && NET
	help
	  This builds the "test_bpf" module that runs various test vectors
	  against the BPF interpreter or BPF JIT compiler depending on the
	  current setting. This is in particular useful for BPF JIT compiler
	  development, but also to run regression tests against changes in
	  the interpreter code. It also enables test stubs for eBPF maps and
	  verifier used by user space verifier testsuite.

	  If unsure, say N.

config TEST_BLACKHOLE_DEV
	tristate "Test blackhole netdev functionality"
	depends on m && NET
	help
	  This builds the "test_blackhole_dev" module that validates the
	  data path through this blackhole netdev.

	  If unsure, say N.

config FIND_BIT_BENCHMARK
	tristate "Test find_bit functions"
	help
	  This builds the "test_find_bit" module that measure find_*_bit()
	  functions performance.

	  If unsure, say N.

config TEST_FIRMWARE
	tristate "Test firmware loading via userspace interface"
	depends on FW_LOADER
	help
	  This builds the "test_firmware" module that creates a userspace
	  interface for testing firmware loading. This can be used to
	  control the triggering of firmware loading without needing an
	  actual firmware-using device. The contents can be rechecked by
	  userspace.

	  If unsure, say N.

config TEST_SYSCTL
	tristate "sysctl test driver"
	depends on PROC_SYSCTL
	help
	  This builds the "test_sysctl" module. This driver enables to test the
	  proc sysctl interfaces available to drivers safely without affecting
	  production knobs which might alter system functionality.

	  If unsure, say N.

config SYSCTL_KUNIT_TEST
	tristate "KUnit test for sysctl" if !KUNIT_ALL_TESTS
	depends on KUNIT
	default KUNIT_ALL_TESTS
	help
	  This builds the proc sysctl unit test, which runs on boot.
	  Tests the API contract and implementation correctness of sysctl.
	  For more information on KUnit and unit tests in general please refer
	  to the KUnit documentation in Documentation/dev-tools/kunit/.

	  If unsure, say N.

config LIST_KUNIT_TEST
	tristate "KUnit Test for Kernel Linked-list structures" if !KUNIT_ALL_TESTS
	depends on KUNIT
	default KUNIT_ALL_TESTS
	help
	  This builds the linked list KUnit test suite.
	  It tests that the API and basic functionality of the list_head type
	  and associated macros.

	  KUnit tests run during boot and output the results to the debug log
	  in TAP format (http://testanything.org/). Only useful for kernel devs
	  running the KUnit test harness, and not intended for inclusion into a
	  production build.

	  For more information on KUnit and unit tests in general please refer
	  to the KUnit documentation in Documentation/dev-tools/kunit/.

	  If unsure, say N.

config LINEAR_RANGES_TEST
	tristate "KUnit test for linear_ranges"
	depends on KUNIT
	select LINEAR_RANGES
	help
	  This builds the linear_ranges unit test, which runs on boot.
	  Tests the linear_ranges logic correctness.
	  For more information on KUnit and unit tests in general please refer
	  to the KUnit documentation in Documentation/dev-tools/kunit/.

	  If unsure, say N.

config TEST_UDELAY
	tristate "udelay test driver"
	help
	  This builds the "udelay_test" module that helps to make sure
	  that udelay() is working properly.

	  If unsure, say N.

config TEST_STATIC_KEYS
	tristate "Test static keys"
	depends on m
	help
	  Test the static key interfaces.

	  If unsure, say N.

config TEST_KMOD
	tristate "kmod stress tester"
	depends on m
	depends on NETDEVICES && NET_CORE && INET # for TUN
	depends on BLOCK
	select TEST_LKM
	select XFS_FS
	select TUN
	select BTRFS_FS
	help
	  Test the kernel's module loading mechanism: kmod. kmod implements
	  support to load modules using the Linux kernel's usermode helper.
	  This test provides a series of tests against kmod.

	  Although technically you can either build test_kmod as a module or
	  into the kernel we disallow building it into the kernel since
	  it stress tests request_module() and this will very likely cause
	  some issues by taking over precious threads available from other
	  module load requests, ultimately this could be fatal.

	  To run tests run:

	  tools/testing/selftests/kmod/kmod.sh --help

	  If unsure, say N.

config TEST_DEBUG_VIRTUAL
	tristate "Test CONFIG_DEBUG_VIRTUAL feature"
	depends on DEBUG_VIRTUAL
	help
	  Test the kernel's ability to detect incorrect calls to
	  virt_to_phys() done against the non-linear part of the
	  kernel's virtual address map.

	  If unsure, say N.

config TEST_MEMCAT_P
	tristate "Test memcat_p() helper function"
	help
	  Test the memcat_p() helper for correctly merging two
	  pointer arrays together.

	  If unsure, say N.

config TEST_LIVEPATCH
	tristate "Test livepatching"
	default n
	depends on DYNAMIC_DEBUG
	depends on LIVEPATCH
	depends on m
	help
	  Test kernel livepatching features for correctness.  The tests will
	  load test modules that will be livepatched in various scenarios.

	  To run all the livepatching tests:

	  make -C tools/testing/selftests TARGETS=livepatch run_tests

	  Alternatively, individual tests may be invoked:

	  tools/testing/selftests/livepatch/test-callbacks.sh
	  tools/testing/selftests/livepatch/test-livepatch.sh
	  tools/testing/selftests/livepatch/test-shadow-vars.sh

	  If unsure, say N.

config TEST_OBJAGG
	tristate "Perform selftest on object aggreration manager"
	default n
	depends on OBJAGG
	help
	  Enable this option to test object aggregation manager on boot
	  (or module load).


config TEST_STACKINIT
	tristate "Test level of stack variable initialization"
	help
	  Test if the kernel is zero-initializing stack variables and
	  padding. Coverage is controlled by compiler flags,
	  CONFIG_GCC_PLUGIN_STRUCTLEAK, CONFIG_GCC_PLUGIN_STRUCTLEAK_BYREF,
	  or CONFIG_GCC_PLUGIN_STRUCTLEAK_BYREF_ALL.

	  If unsure, say N.

config TEST_MEMINIT
	tristate "Test heap/page initialization"
	help
	  Test if the kernel is zero-initializing heap and page allocations.
	  This can be useful to test init_on_alloc and init_on_free features.

	  If unsure, say N.

config TEST_HMM
	tristate "Test HMM (Heterogeneous Memory Management)"
	depends on TRANSPARENT_HUGEPAGE
	depends on DEVICE_PRIVATE
	select HMM_MIRROR
	select MMU_NOTIFIER
	help
	  This is a pseudo device driver solely for testing HMM.
	  Say M here if you want to build the HMM test module.
	  Doing so will allow you to run tools/testing/selftest/vm/hmm-tests.

	  If unsure, say N.

endif # RUNTIME_TESTING_MENU

config MEMTEST
	bool "Memtest"
	help
	  This option adds a kernel parameter 'memtest', which allows memtest
	  to be set.
	        memtest=0, mean disabled; -- default
	        memtest=1, mean do 1 test pattern;
	        ...
	        memtest=17, mean do 17 test patterns.
	  If you are unsure how to answer this question, answer N.



config HYPERV_TESTING
	bool "Microsoft Hyper-V driver testing"
	default n
	depends on HYPERV && DEBUG_FS
	help
	  Select this option to enable Hyper-V vmbus testing.

endmenu # "Kernel Testing and Coverage"

endmenu # Kernel hacking<|MERGE_RESOLUTION|>--- conflicted
+++ resolved
@@ -229,10 +229,6 @@
 	bool "Compressed debugging information"
 	depends on DEBUG_INFO
 	depends on $(cc-option,-gz=zlib)
-<<<<<<< HEAD
-	depends on $(as-option,-Wa$(comma)--compress-debug-sections=zlib)
-=======
->>>>>>> 84569f32
 	depends on $(ld-option,--compress-debug-sections=zlib)
 	help
 	  Compress the debug information using zlib.  Requires GCC 5.0+ or Clang

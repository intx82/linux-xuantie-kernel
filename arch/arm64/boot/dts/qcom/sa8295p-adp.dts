// SPDX-License-Identifier: BSD-3-Clause
/*
 * Copyright (c) 2021, The Linux Foundation. All rights reserved.
 * Copyright (c) 2022, Linaro Limited
 */

/dts-v1/;

#include <dt-bindings/gpio/gpio.h>
#include <dt-bindings/regulator/qcom,rpmh-regulator.h>
#include <dt-bindings/spmi/spmi.h>

#include "sa8540p.dtsi"

/ {
	model = "Qualcomm SA8295P ADP";
	compatible = "qcom,sa8295p-adp", "qcom,sa8540p";

	aliases {
		serial0 = &qup2_uart17;
	};

	chosen {
		stdout-path = "serial0:115200n8";
	};
};

&apps_rsc {
	pmm8540-a-regulators {
		compatible = "qcom,pm8150-rpmh-regulators";
		qcom,pmic-id = "a";

		vreg_l3a: ldo3 {
			regulator-name = "vreg_l3a";
			regulator-min-microvolt = <1200000>;
			regulator-max-microvolt = <1208000>;
			regulator-initial-mode = <RPMH_REGULATOR_MODE_HPM>;
		};

		vreg_l5a: ldo5 {
			regulator-name = "vreg_l5a";
			regulator-min-microvolt = <912000>;
			regulator-max-microvolt = <912000>;
			regulator-initial-mode = <RPMH_REGULATOR_MODE_HPM>;
		};

		vreg_l7a: ldo7 {
			regulator-name = "vreg_l7a";
			regulator-min-microvolt = <1800000>;
			regulator-max-microvolt = <1800000>;
			regulator-initial-mode = <RPMH_REGULATOR_MODE_HPM>;
		};

		vreg_l13a: ldo13 {
			regulator-name = "vreg_l13a";
			regulator-min-microvolt = <3072000>;
			regulator-max-microvolt = <3072000>;
			regulator-initial-mode = <RPMH_REGULATOR_MODE_HPM>;
		};

		vreg_l11a: ldo11 {
			regulator-name = "vreg_l11a";
			regulator-min-microvolt = <880000>;
			regulator-max-microvolt = <880000>;
			regulator-initial-mode = <RPMH_REGULATOR_MODE_HPM>;
		};
	};

	pmm8540-c-regulators {
		compatible = "qcom,pm8150-rpmh-regulators";
		qcom,pmic-id = "c";

		vreg_l1c: ldo1 {
			regulator-name = "vreg_l1c";
			regulator-min-microvolt = <912000>;
			regulator-max-microvolt = <912000>;
			regulator-initial-mode = <RPMH_REGULATOR_MODE_HPM>;
		};

		vreg_l2c: ldo2 {
			regulator-name = "vreg_l2c";
			regulator-min-microvolt = <3072000>;
			regulator-max-microvolt = <3072000>;
			regulator-initial-mode = <RPMH_REGULATOR_MODE_HPM>;
		};

		vreg_l3c: ldo3 {
			regulator-name = "vreg_l3c";
			regulator-min-microvolt = <1200000>;
			regulator-max-microvolt = <1200000>;
			regulator-initial-mode = <RPMH_REGULATOR_MODE_HPM>;
			regulator-allow-set-load;
<<<<<<< HEAD
			regulator-allowed-modes =
			    <RPMH_REGULATOR_MODE_LPM
			     RPMH_REGULATOR_MODE_HPM>;
=======
			regulator-allowed-modes = <RPMH_REGULATOR_MODE_LPM
						   RPMH_REGULATOR_MODE_HPM>;
>>>>>>> c83ce312
		};

		vreg_l4c: ldo4 {
			regulator-name = "vreg_l4c";
			regulator-min-microvolt = <1200000>;
			regulator-max-microvolt = <1208000>;
			regulator-initial-mode = <RPMH_REGULATOR_MODE_HPM>;
		};

		vreg_l6c: ldo6 {
			regulator-name = "vreg_l6c";
			regulator-min-microvolt = <1200000>;
			regulator-max-microvolt = <1200000>;
			regulator-initial-mode = <RPMH_REGULATOR_MODE_HPM>;
			regulator-allow-set-load;
<<<<<<< HEAD
			regulator-allowed-modes =
			    <RPMH_REGULATOR_MODE_LPM
			     RPMH_REGULATOR_MODE_HPM>;
=======
			regulator-allowed-modes = <RPMH_REGULATOR_MODE_LPM
						   RPMH_REGULATOR_MODE_HPM>;
>>>>>>> c83ce312
		};

		vreg_l7c: ldo7 {
			regulator-name = "vreg_l7c";
			regulator-min-microvolt = <1800000>;
			regulator-max-microvolt = <1800000>;
			regulator-initial-mode = <RPMH_REGULATOR_MODE_HPM>;
		};

		vreg_l10c: ldo10 {
			regulator-name = "vreg_l10c";
			regulator-min-microvolt = <2504000>;
			regulator-max-microvolt = <2504000>;
			regulator-initial-mode = <RPMH_REGULATOR_MODE_HPM>;
			regulator-allow-set-load;
<<<<<<< HEAD
			regulator-allowed-modes =
			    <RPMH_REGULATOR_MODE_LPM
			     RPMH_REGULATOR_MODE_HPM>;
=======
			regulator-allowed-modes = <RPMH_REGULATOR_MODE_LPM
						   RPMH_REGULATOR_MODE_HPM>;
>>>>>>> c83ce312
		};

		vreg_l17c: ldo17 {
			regulator-name = "vreg_l17c";
			regulator-min-microvolt = <2504000>;
			regulator-max-microvolt = <2504000>;
			regulator-initial-mode = <RPMH_REGULATOR_MODE_HPM>;
			regulator-allow-set-load;
<<<<<<< HEAD
			regulator-allowed-modes =
			    <RPMH_REGULATOR_MODE_LPM
			     RPMH_REGULATOR_MODE_HPM>;
=======
			regulator-allowed-modes = <RPMH_REGULATOR_MODE_LPM
						   RPMH_REGULATOR_MODE_HPM>;
>>>>>>> c83ce312
		};
	};

	pmm8540-g-regulators {
		compatible = "qcom,pm8150-rpmh-regulators";
		qcom,pmic-id = "g";

		vreg_l3g: ldo3 {
			regulator-name = "vreg_l3g";
			regulator-min-microvolt = <1200000>;
			regulator-max-microvolt = <1200000>;
			regulator-initial-mode = <RPMH_REGULATOR_MODE_HPM>;
		};

		vreg_l7g: ldo7 {
			regulator-name = "vreg_l7g";
			regulator-min-microvolt = <1800000>;
			regulator-max-microvolt = <1800000>;
			regulator-initial-mode = <RPMH_REGULATOR_MODE_HPM>;
		};

		vreg_l8g: ldo8 {
			regulator-name = "vreg_l8g";
			regulator-min-microvolt = <880000>;
			regulator-max-microvolt = <880000>;
			regulator-initial-mode = <RPMH_REGULATOR_MODE_HPM>;
		};
	};
};

&pcie2a {
	perst-gpios = <&tlmm 143 GPIO_ACTIVE_LOW>;
	wake-gpios = <&tlmm 145 GPIO_ACTIVE_LOW>;

	pinctrl-names = "default";
	pinctrl-0 = <&pcie2a_default>;

	status = "okay";
};

&pcie2a_phy {
	vdda-phy-supply = <&vreg_l11a>;
	vdda-pll-supply = <&vreg_l3a>;

	status = "okay";
};

&pcie3a {
	num-lanes = <2>;

	perst-gpios = <&tlmm 151 GPIO_ACTIVE_LOW>;
	wake-gpios = <&tlmm 56 GPIO_ACTIVE_LOW>;

	pinctrl-names = "default";
	pinctrl-0 = <&pcie3a_default>;

	status = "okay";
};

&pcie3a_phy {
	vdda-phy-supply = <&vreg_l11a>;
	vdda-pll-supply = <&vreg_l3a>;

	status = "okay";
};

&pcie3b {
	perst-gpios = <&tlmm 153 GPIO_ACTIVE_LOW>;
	wake-gpios = <&tlmm 130 GPIO_ACTIVE_LOW>;

	pinctrl-names = "default";
	pinctrl-0 = <&pcie3b_default>;

	status = "okay";
};

&pcie3b_phy {
	vdda-phy-supply = <&vreg_l11a>;
	vdda-pll-supply = <&vreg_l3a>;

	status = "okay";
};

&pcie4 {
	perst-gpios = <&tlmm 141 GPIO_ACTIVE_LOW>;
	wake-gpios = <&tlmm 139 GPIO_ACTIVE_LOW>;

	pinctrl-names = "default";
	pinctrl-0 = <&pcie4_default>;

	status = "okay";
};

&pcie4_phy {
	vdda-phy-supply = <&vreg_l11a>;
	vdda-pll-supply = <&vreg_l3a>;

	status = "okay";
};

&qup2 {
	status = "okay";
};

&qup2_uart17 {
	compatible = "qcom,geni-debug-uart";
	status = "okay";
};

&remoteproc_adsp {
	firmware-name = "qcom/sa8540p/adsp.mbn";
	status = "okay";
};

&remoteproc_nsp0 {
	firmware-name = "qcom/sa8540p/cdsp.mbn";
	status = "okay";
};

&remoteproc_nsp1 {
	firmware-name = "qcom/sa8540p/cdsp1.mbn";
	status = "okay";
};

&spmi_bus {
	pm8450a: pmic@0 {
		compatible = "qcom,pm8150", "qcom,spmi-pmic";
		reg = <0x0 SPMI_USID>;
		#address-cells = <1>;
		#size-cells = <0>;

		rtc@6000 {
			compatible = "qcom,pm8941-rtc";
			reg = <0x6000>;
			reg-names = "rtc", "alarm";
			interrupts = <0x0 0x61 0x1 IRQ_TYPE_NONE>;
			wakeup-source;
		};

		pm8450a_gpios: gpio@c000 {
			compatible = "qcom,pm8150-gpio", "qcom,spmi-gpio";
			reg = <0xc000>;
			gpio-controller;
			gpio-ranges = <&pm8450a_gpios 0 0 10>;
			#gpio-cells = <2>;
			interrupt-controller;
			#interrupt-cells = <2>;
		};
	};

	pm8450c: pmic@4 {
		compatible = "qcom,pm8150", "qcom,spmi-pmic";
		reg = <0x4 SPMI_USID>;
		#address-cells = <1>;
		#size-cells = <0>;

		pm8450c_gpios: gpio@c000 {
			compatible = "qcom,pm8150-gpio", "qcom,spmi-gpio";
			reg = <0xc000>;
			gpio-controller;
			gpio-ranges = <&pm8450c_gpios 0 0 10>;
			#gpio-cells = <2>;
			interrupt-controller;
			#interrupt-cells = <2>;
		};
	};

	pm8450e: pmic@8 {
		compatible = "qcom,pm8150", "qcom,spmi-pmic";
		reg = <0x8 SPMI_USID>;
		#address-cells = <1>;
		#size-cells = <0>;

		pm8450e_gpios: gpio@c000 {
			compatible = "qcom,pm8150-gpio", "qcom,spmi-gpio";
			reg = <0xc000>;
			gpio-controller;
			gpio-ranges = <&pm8450e_gpios 0 0 10>;
			#gpio-cells = <2>;
			interrupt-controller;
			#interrupt-cells = <2>;
		};
	};

	pm8450g: pmic@c {
		compatible = "qcom,pm8150", "qcom,spmi-pmic";
		reg = <0xc SPMI_USID>;
		#address-cells = <1>;
		#size-cells = <0>;

		pm8450g_gpios: gpio@c000 {
			compatible = "qcom,pm8150-gpio", "qcom,spmi-gpio";
			reg = <0xc000>;
			gpio-controller;
			gpio-ranges = <&pm8450g_gpios 0 0 10>;
			#gpio-cells = <2>;
			interrupt-controller;
			#interrupt-cells = <2>;
		};
	};
};

&ufs_mem_hc {
	reset-gpios = <&tlmm 228 GPIO_ACTIVE_LOW>;

	vcc-supply = <&vreg_l17c>;
	vcc-max-microamp = <800000>;
	vccq-supply = <&vreg_l6c>;
	vccq-max-microamp = <900000>;

	status = "okay";
};

&ufs_mem_phy {
	vdda-phy-supply = <&vreg_l8g>;
	vdda-pll-supply = <&vreg_l3g>;

	status = "okay";
};

&ufs_card_hc {
	reset-gpios = <&tlmm 229 GPIO_ACTIVE_LOW>;

	vcc-supply = <&vreg_l10c>;
	vcc-max-microamp = <800000>;
	vccq-supply = <&vreg_l3c>;
	vccq-max-microamp = <900000>;

	status = "okay";
};

&ufs_card_phy {
	vdda-phy-supply = <&vreg_l8g>;
	vdda-pll-supply = <&vreg_l3g>;

	status = "okay";
};

&usb_0 {
	status = "okay";
};

&usb_0_dwc3 {
	/* TODO: Define USB-C connector properly */
	dr_mode = "peripheral";
};

&usb_0_hsphy {
	vdda-pll-supply = <&vreg_l5a>;
	vdda18-supply = <&vreg_l7a>;
	vdda33-supply = <&vreg_l13a>;

	status = "okay";
};

&usb_0_qmpphy {
	vdda-phy-supply = <&vreg_l3a>;
	vdda-pll-supply = <&vreg_l5a>;

	status = "okay";
};

&usb_1 {
	status = "okay";
};

&usb_1_dwc3 {
	/* TODO: Define USB-C connector properly */
	dr_mode = "host";
};

&usb_1_hsphy {
	vdda-pll-supply = <&vreg_l1c>;
	vdda18-supply = <&vreg_l7c>;
	vdda33-supply = <&vreg_l2c>;

	status = "okay";
};

&usb_1_qmpphy {
	vdda-phy-supply = <&vreg_l4c>;
	vdda-pll-supply = <&vreg_l1c>;

	status = "okay";
};

&usb_2_hsphy0 {
	vdda-pll-supply = <&vreg_l5a>;
	vdda18-supply = <&vreg_l7g>;
	vdda33-supply = <&vreg_l13a>;

	status = "okay";
};

&usb_2_hsphy1 {
	vdda-pll-supply = <&vreg_l5a>;
	vdda18-supply = <&vreg_l7g>;
	vdda33-supply = <&vreg_l13a>;

	status = "okay";
};

&usb_2_hsphy2 {
	vdda-pll-supply = <&vreg_l5a>;
	vdda18-supply = <&vreg_l7g>;
	vdda33-supply = <&vreg_l13a>;

	status = "okay";
};

&usb_2_hsphy3 {
	vdda-pll-supply = <&vreg_l5a>;
	vdda18-supply = <&vreg_l7g>;
	vdda33-supply = <&vreg_l13a>;

	status = "okay";
};

&usb_2_qmpphy0 {
	vdda-phy-supply = <&vreg_l3a>;
	vdda-pll-supply = <&vreg_l5a>;

	status = "okay";
};

&usb_2_qmpphy1 {
	vdda-phy-supply = <&vreg_l3a>;
	vdda-pll-supply = <&vreg_l5a>;

	status = "okay";
};

&xo_board_clk {
	clock-frequency = <38400000>;
};

/* PINCTRL */

&tlmm {
	pcie2a_default: pcie2a-default-state {
		clkreq-n-pins {
			pins = "gpio142";
			function = "pcie2a_clkreq";
			drive-strength = <2>;
			bias-pull-up;
		};

		perst-n-pins {
			pins = "gpio143";
			function = "gpio";
			drive-strength = <2>;
			bias-pull-down;
		};

		wake-n-pins {
			pins = "gpio145";
			function = "gpio";
			drive-strength = <2>;
			bias-pull-up;
		};
	};

	pcie3a_default: pcie3a-default-state {
		clkreq-n-pins {
			pins = "gpio150";
			function = "pcie3a_clkreq";
			drive-strength = <2>;
			bias-pull-up;
		};

		perst-n-pins {
			pins = "gpio151";
			function = "gpio";
			drive-strength = <2>;
			bias-pull-down;
		};

		wake-n-pins {
			pins = "gpio56";
			function = "gpio";
			drive-strength = <2>;
			bias-pull-up;
		};
	};

	pcie3b_default: pcie3b-default-state {
		clkreq-n-pins {
			pins = "gpio152";
			function = "pcie3b_clkreq";
			drive-strength = <2>;
			bias-pull-up;
		};

		perst-n-pins {
			pins = "gpio153";
			function = "gpio";
			drive-strength = <2>;
			bias-pull-down;
		};

		wake-n-pins {
			pins = "gpio130";
			function = "gpio";
			drive-strength = <2>;
			bias-pull-up;
		};
	};

	pcie4_default: pcie4-default-state {
		clkreq-n-pins {
			pins = "gpio140";
			function = "pcie4_clkreq";
			drive-strength = <2>;
			bias-pull-up;
		};

		perst-n-pins {
			pins = "gpio141";
			function = "gpio";
			drive-strength = <2>;
			bias-pull-down;
		};

		wake-n-pins {
			pins = "gpio139";
			function = "gpio";
			drive-strength = <2>;
			bias-pull-up;
		};
	};
};<|MERGE_RESOLUTION|>--- conflicted
+++ resolved
@@ -90,14 +90,8 @@
 			regulator-max-microvolt = <1200000>;
 			regulator-initial-mode = <RPMH_REGULATOR_MODE_HPM>;
 			regulator-allow-set-load;
-<<<<<<< HEAD
-			regulator-allowed-modes =
-			    <RPMH_REGULATOR_MODE_LPM
-			     RPMH_REGULATOR_MODE_HPM>;
-=======
 			regulator-allowed-modes = <RPMH_REGULATOR_MODE_LPM
 						   RPMH_REGULATOR_MODE_HPM>;
->>>>>>> c83ce312
 		};
 
 		vreg_l4c: ldo4 {
@@ -113,14 +107,8 @@
 			regulator-max-microvolt = <1200000>;
 			regulator-initial-mode = <RPMH_REGULATOR_MODE_HPM>;
 			regulator-allow-set-load;
-<<<<<<< HEAD
-			regulator-allowed-modes =
-			    <RPMH_REGULATOR_MODE_LPM
-			     RPMH_REGULATOR_MODE_HPM>;
-=======
 			regulator-allowed-modes = <RPMH_REGULATOR_MODE_LPM
 						   RPMH_REGULATOR_MODE_HPM>;
->>>>>>> c83ce312
 		};
 
 		vreg_l7c: ldo7 {
@@ -136,14 +124,8 @@
 			regulator-max-microvolt = <2504000>;
 			regulator-initial-mode = <RPMH_REGULATOR_MODE_HPM>;
 			regulator-allow-set-load;
-<<<<<<< HEAD
-			regulator-allowed-modes =
-			    <RPMH_REGULATOR_MODE_LPM
-			     RPMH_REGULATOR_MODE_HPM>;
-=======
 			regulator-allowed-modes = <RPMH_REGULATOR_MODE_LPM
 						   RPMH_REGULATOR_MODE_HPM>;
->>>>>>> c83ce312
 		};
 
 		vreg_l17c: ldo17 {
@@ -152,14 +134,8 @@
 			regulator-max-microvolt = <2504000>;
 			regulator-initial-mode = <RPMH_REGULATOR_MODE_HPM>;
 			regulator-allow-set-load;
-<<<<<<< HEAD
-			regulator-allowed-modes =
-			    <RPMH_REGULATOR_MODE_LPM
-			     RPMH_REGULATOR_MODE_HPM>;
-=======
 			regulator-allowed-modes = <RPMH_REGULATOR_MODE_LPM
 						   RPMH_REGULATOR_MODE_HPM>;
->>>>>>> c83ce312
 		};
 	};
 

--- conflicted
+++ resolved
@@ -14,16 +14,8 @@
 #ifdef __KERNEL__
 #include <linux/stdarg.h>
 #else
-#ifdef __KERNEL__
-#include <linux/stdarg.h>
-#else
-/* Used to build acpi tools */
 #include <stdarg.h>
 #endif /* __KERNEL__ */
-<<<<<<< HEAD
-#endif /* ACPI_USE_BUILTIN_STDARG */
-=======
->>>>>>> df0cc57e
 #endif /* ! va_arg */
 
 #define ACPI_INLINE             __inline__

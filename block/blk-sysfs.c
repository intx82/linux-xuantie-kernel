--- conflicted
+++ resolved
@@ -939,10 +939,6 @@
 	/* Now that we've deleted all child objects, we can delete the queue. */
 	kobject_uevent(&q->kobj, KOBJ_REMOVE);
 	kobject_del(&q->kobj);
-<<<<<<< HEAD
-
-=======
->>>>>>> 88084a3d
 	mutex_unlock(&q->sysfs_dir_lock);
 
 	mutex_lock(&q->debugfs_mutex);

--- conflicted
+++ resolved
@@ -104,10 +104,7 @@
 /**
  * struct hantro_hevc_dec_ctrls
  * @decode_params: Decode params
-<<<<<<< HEAD
-=======
  * @scaling:	Scaling matrix
->>>>>>> df0cc57e
  * @sps:	SPS info
  * @pps:	PPS info
  * @hevc_hdr_skip_length: the number of data (in bits) to skip in the
@@ -116,10 +113,7 @@
  */
 struct hantro_hevc_dec_ctrls {
 	const struct v4l2_ctrl_hevc_decode_params *decode_params;
-<<<<<<< HEAD
-=======
 	const struct v4l2_ctrl_hevc_scaling_matrix *scaling;
->>>>>>> df0cc57e
 	const struct v4l2_ctrl_hevc_sps *sps;
 	const struct v4l2_ctrl_hevc_pps *pps;
 	u32 hevc_hdr_skip_length;
@@ -132,10 +126,7 @@
  * @tile_sao:		Tile SAO buffer
  * @tile_bsd:		Tile BSD control buffer
  * @ref_bufs:		Internal reference buffers
-<<<<<<< HEAD
-=======
  * @scaling_lists:	Scaling lists buffer
->>>>>>> df0cc57e
  * @ref_bufs_poc:	Internal reference buffers picture order count
  * @ref_bufs_used:	Bitfield of used reference buffers
  * @ctrls:		V4L2 controls attached to a run
@@ -147,10 +138,7 @@
 	struct hantro_aux_buf tile_sao;
 	struct hantro_aux_buf tile_bsd;
 	struct hantro_aux_buf ref_bufs[NUM_REF_PICTURES];
-<<<<<<< HEAD
-=======
 	struct hantro_aux_buf scaling_lists;
->>>>>>> df0cc57e
 	int ref_bufs_poc[NUM_REF_PICTURES];
 	u32 ref_bufs_used;
 	struct hantro_hevc_dec_ctrls ctrls;

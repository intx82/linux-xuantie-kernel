--- conflicted
+++ resolved
@@ -1182,12 +1182,8 @@
 }
 #endif
 
-<<<<<<< HEAD
-static int __maybe_unused tegra_slink_runtime_suspend(struct device *dev)
-=======
 #ifdef CONFIG_PM
 static int tegra_slink_runtime_suspend(struct device *dev)
->>>>>>> 2bab9409
 {
 	struct spi_master *master = dev_get_drvdata(dev);
 	struct tegra_slink_data *tspi = spi_master_get_devdata(master);
@@ -1199,7 +1195,7 @@
 	return 0;
 }
 
-static int __maybe_unused tegra_slink_runtime_resume(struct device *dev)
+static int tegra_slink_runtime_resume(struct device *dev)
 {
 	struct spi_master *master = dev_get_drvdata(dev);
 	struct tegra_slink_data *tspi = spi_master_get_devdata(master);

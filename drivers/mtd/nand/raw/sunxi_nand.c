--- conflicted
+++ resolved
@@ -203,11 +203,6 @@
 	return container_of(nand, struct sunxi_nand_chip, nand);
 }
 
-<<<<<<< HEAD
-/**
- * struct sunxi_nfc - stores sunxi NAND controller information
- *
-=======
 /*
  * NAND Controller capabilities structure: stores NAND controller capabilities
  * for distinction between compatible strings.
@@ -226,7 +221,6 @@
 /**
  * struct sunxi_nfc - stores sunxi NAND controller information
  *
->>>>>>> 0ecfebd2
  * @controller: base controller structure
  * @dev: parent device (used to print error messages)
  * @regs: NAND controller registers
@@ -1250,15 +1244,9 @@
 	int ret, i, cur_off = 0;
 
 	sunxi_nfc_select_chip(nand, nand->cur_cs);
-<<<<<<< HEAD
 
 	nand_prog_page_begin_op(nand, page, 0, NULL, 0);
 
-=======
-
-	nand_prog_page_begin_op(nand, page, 0, NULL, 0);
-
->>>>>>> 0ecfebd2
 	sunxi_nfc_hw_ecc_enable(nand);
 
 	for (i = data_offs / ecc->size;
@@ -1347,34 +1335,19 @@
 
 static int sunxi_nfc_hw_ecc_read_oob(struct nand_chip *nand, int page)
 {
-<<<<<<< HEAD
-	nand->pagebuf = -1;
-
-	return nand->ecc.read_page(nand, nand->data_buf, 1, page);
-=======
 	u8 *buf = nand_get_data_buf(nand);
 
 	return nand->ecc.read_page(nand, buf, 1, page);
->>>>>>> 0ecfebd2
 }
 
 static int sunxi_nfc_hw_ecc_write_oob(struct nand_chip *nand, int page)
 {
 	struct mtd_info *mtd = nand_to_mtd(nand);
-<<<<<<< HEAD
-	int ret;
-
-	nand->pagebuf = -1;
-
-	memset(nand->data_buf, 0xff, mtd->writesize);
-	ret = nand->ecc.write_page(nand, nand->data_buf, 1, page);
-=======
 	u8 *buf = nand_get_data_buf(nand);
 	int ret;
 
 	memset(buf, 0xff, mtd->writesize);
 	ret = nand->ecc.write_page(nand, buf, 1, page);
->>>>>>> 0ecfebd2
 	if (ret)
 		return ret;
 

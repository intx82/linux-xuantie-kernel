--- conflicted
+++ resolved
@@ -233,24 +233,10 @@
 	return 0;
 }
 
-<<<<<<< HEAD
-static const struct phm_master_table_item rv_set_power_state_list[] = {
-	{ .tableFunction = rv_tf_set_clock_limit },
-	{ .tableFunction = rv_tf_set_num_active_display },
-	{ }
-};
-
-static const struct phm_master_table_header rv_set_power_state_master = {
-	0,
-	PHM_MasterTableFlag_None,
-	rv_set_power_state_list
-};
-=======
 static int rv_set_power_state_tasks(struct pp_hwmgr *hwmgr, const void *input)
 {
 	return rv_set_clock_limit(hwmgr, input);
 }
->>>>>>> 6f87a895
 
 static int rv_init_power_gate_state(struct pp_hwmgr *hwmgr)
 {
@@ -297,24 +283,10 @@
 	return 0;
 }
 
-<<<<<<< HEAD
-static const struct phm_master_table_item rv_disable_dpm_list[] = {
-	{ .tableFunction = rv_tf_disable_gfx_off },
-	{ },
-};
-
-
-static const struct phm_master_table_header rv_disable_dpm_master = {
-	0,
-	PHM_MasterTableFlag_None,
-	rv_disable_dpm_list
-};
-=======
 static int rv_disable_dpm_tasks(struct pp_hwmgr *hwmgr)
 {
 	return rv_disable_gfx_off(hwmgr);
 }
->>>>>>> 6f87a895
 
 static int rv_enable_gfx_off(struct pp_hwmgr *hwmgr)
 {
@@ -327,23 +299,10 @@
 	return 0;
 }
 
-<<<<<<< HEAD
-static const struct phm_master_table_item rv_enable_dpm_list[] = {
-	{ .tableFunction = rv_tf_enable_gfx_off },
-	{ },
-};
-
-static const struct phm_master_table_header rv_enable_dpm_master = {
-	0,
-	PHM_MasterTableFlag_None,
-	rv_enable_dpm_list
-};
-=======
 static int rv_enable_dpm_tasks(struct pp_hwmgr *hwmgr)
 {
 	return rv_enable_gfx_off(hwmgr);
 }
->>>>>>> 6f87a895
 
 static int rv_apply_state_adjust_rules(struct pp_hwmgr *hwmgr,
 				struct pp_power_state  *prequest_ps,

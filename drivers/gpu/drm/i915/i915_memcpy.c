/*
 * Copyright © 2016 Intel Corporation
 *
 * Permission is hereby granted, free of charge, to any person obtaining a
 * copy of this software and associated documentation files (the "Software"),
 * to deal in the Software without restriction, including without limitation
 * the rights to use, copy, modify, merge, publish, distribute, sublicense,
 * and/or sell copies of the Software, and to permit persons to whom the
 * Software is furnished to do so, subject to the following conditions:
 *
 * The above copyright notice and this permission notice (including the next
 * paragraph) shall be included in all copies or substantial portions of the
 * Software.
 *
 * THE SOFTWARE IS PROVIDED "AS IS", WITHOUT WARRANTY OF ANY KIND, EXPRESS OR
 * IMPLIED, INCLUDING BUT NOT LIMITED TO THE WARRANTIES OF MERCHANTABILITY,
 * FITNESS FOR A PARTICULAR PURPOSE AND NONINFRINGEMENT.  IN NO EVENT SHALL
 * THE AUTHORS OR COPYRIGHT HOLDERS BE LIABLE FOR ANY CLAIM, DAMAGES OR OTHER
 * LIABILITY, WHETHER IN AN ACTION OF CONTRACT, TORT OR OTHERWISE, ARISING
 * FROM, OUT OF OR IN CONNECTION WITH THE SOFTWARE OR THE USE OR OTHER DEALINGS
 * IN THE SOFTWARE.
 *
 */

#include <linux/kernel.h>
#include <asm/fpu/api.h>

#include "i915_memcpy.h"

#if IS_ENABLED(CONFIG_DRM_I915_DEBUG)
#define CI_BUG_ON(expr) BUG_ON(expr)
#else
#define CI_BUG_ON(expr) BUILD_BUG_ON_INVALID(expr)
#endif

static DEFINE_STATIC_KEY_FALSE(has_movntdqa);

static void __memcpy_ntdqa(void *dst, const void *src, unsigned long len)
{
	kernel_fpu_begin();

	while (len >= 4) {
		asm("movntdqa   (%0), %%xmm0\n"
		    "movntdqa 16(%0), %%xmm1\n"
		    "movntdqa 32(%0), %%xmm2\n"
		    "movntdqa 48(%0), %%xmm3\n"
		    "movaps %%xmm0,   (%1)\n"
		    "movaps %%xmm1, 16(%1)\n"
		    "movaps %%xmm2, 32(%1)\n"
		    "movaps %%xmm3, 48(%1)\n"
		    :: "r" (src), "r" (dst) : "memory");
		src += 64;
		dst += 64;
		len -= 4;
	}
	while (len--) {
		asm("movntdqa (%0), %%xmm0\n"
		    "movaps %%xmm0, (%1)\n"
		    :: "r" (src), "r" (dst) : "memory");
		src += 16;
		dst += 16;
	}

	kernel_fpu_end();
}

static void __memcpy_ntdqu(void *dst, const void *src, unsigned long len)
{
	kernel_fpu_begin();

	while (len >= 4) {
		asm("movntdqa   (%0), %%xmm0\n"
		    "movntdqa 16(%0), %%xmm1\n"
		    "movntdqa 32(%0), %%xmm2\n"
		    "movntdqa 48(%0), %%xmm3\n"
		    "movups %%xmm0,   (%1)\n"
		    "movups %%xmm1, 16(%1)\n"
		    "movups %%xmm2, 32(%1)\n"
		    "movups %%xmm3, 48(%1)\n"
		    :: "r" (src), "r" (dst) : "memory");
		src += 64;
		dst += 64;
		len -= 4;
	}
	while (len--) {
		asm("movntdqa (%0), %%xmm0\n"
		    "movups %%xmm0, (%1)\n"
		    :: "r" (src), "r" (dst) : "memory");
		src += 16;
		dst += 16;
	}

	kernel_fpu_end();
}
<<<<<<< HEAD
#else
static void __memcpy_ntdqa(void *dst, const void *src, unsigned long len) {}
static void __memcpy_ntdqu(void *dst, const void *src, unsigned long len) {}
#endif
=======
>>>>>>> 04d5ce62

/**
 * i915_memcpy_from_wc: perform an accelerated *aligned* read from WC
 * @dst: destination pointer
 * @src: source pointer
 * @len: how many bytes to copy
 *
 * i915_memcpy_from_wc copies @len bytes from @src to @dst using
 * non-temporal instructions where available. Note that all arguments
 * (@src, @dst) must be aligned to 16 bytes and @len must be a multiple
 * of 16.
 *
 * To test whether accelerated reads from WC are supported, use
 * i915_memcpy_from_wc(NULL, NULL, 0);
 *
 * Returns true if the copy was successful, false if the preconditions
 * are not met.
 */
bool i915_memcpy_from_wc(void *dst, const void *src, unsigned long len)
{
	if (unlikely(((unsigned long)dst | (unsigned long)src | len) & 15))
		return false;

	if (static_branch_likely(&has_movntdqa)) {
		if (likely(len))
			__memcpy_ntdqa(dst, src, len >> 4);
		return true;
	}

	return false;
}

/**
 * i915_unaligned_memcpy_from_wc: perform a mostly accelerated read from WC
 * @dst: destination pointer
 * @src: source pointer
 * @len: how many bytes to copy
 *
 * Like i915_memcpy_from_wc(), the unaligned variant copies @len bytes from
 * @src to @dst using * non-temporal instructions where available, but
 * accepts that its arguments may not be aligned, but are valid for the
 * potential 16-byte read past the end.
 */
void i915_unaligned_memcpy_from_wc(void *dst, void *src, unsigned long len)
{
	unsigned long addr;

	CI_BUG_ON(!i915_has_memcpy_from_wc());

	addr = (unsigned long)src;
	if (!IS_ALIGNED(addr, 16)) {
		unsigned long x = min(ALIGN(addr, 16) - addr, len);

		memcpy(dst, src, x);

		len -= x;
		dst += x;
		src += x;
	}

	if (likely(len))
		__memcpy_ntdqu(dst, src, DIV_ROUND_UP(len, 16));
}

void i915_memcpy_init_early(struct drm_i915_private *dev_priv)
{
	/*
	 * Some hypervisors (e.g. KVM) don't support VEX-prefix instructions
	 * emulation. So don't enable movntdqa in hypervisor guest.
	 */
	if (static_cpu_has(X86_FEATURE_XMM4_1) &&
	    !boot_cpu_has(X86_FEATURE_HYPERVISOR))
		static_branch_enable(&has_movntdqa);
}<|MERGE_RESOLUTION|>--- conflicted
+++ resolved
@@ -92,13 +92,6 @@
 
 	kernel_fpu_end();
 }
-<<<<<<< HEAD
-#else
-static void __memcpy_ntdqa(void *dst, const void *src, unsigned long len) {}
-static void __memcpy_ntdqu(void *dst, const void *src, unsigned long len) {}
-#endif
-=======
->>>>>>> 04d5ce62
 
 /**
  * i915_memcpy_from_wc: perform an accelerated *aligned* read from WC

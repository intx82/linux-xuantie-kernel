// SPDX-License-Identifier: GPL-2.0-only
/****************************************************************************
 * Driver for Solarflare network controllers and boards
 * Copyright 2019 Solarflare Communications Inc.
 * Copyright 2020-2022 Xilinx Inc.
 *
 * This program is free software; you can redistribute it and/or modify it
 * under the terms of the GNU General Public License version 2 as published
 * by the Free Software Foundation, incorporated herein by reference.
 */

#include <net/pkt_cls.h>
#include <net/vxlan.h>
#include <net/geneve.h>
#include <net/tc_act/tc_ct.h>
#include "tc.h"
#include "tc_bindings.h"
#include "tc_encap_actions.h"
#include "tc_conntrack.h"
#include "mae.h"
#include "ef100_rep.h"
#include "efx.h"

enum efx_encap_type efx_tc_indr_netdev_type(struct net_device *net_dev)
{
	if (netif_is_vxlan(net_dev))
		return EFX_ENCAP_TYPE_VXLAN;
	if (netif_is_geneve(net_dev))
		return EFX_ENCAP_TYPE_GENEVE;

	return EFX_ENCAP_TYPE_NONE;
}

#define EFX_EFV_PF	NULL
/* Look up the representor information (efv) for a device.
 * May return NULL for the PF (us), or an error pointer for a device that
 * isn't supported as a TC offload endpoint
 */
struct efx_rep *efx_tc_flower_lookup_efv(struct efx_nic *efx,
					 struct net_device *dev)
{
	struct efx_rep *efv;

	if (!dev)
		return ERR_PTR(-EOPNOTSUPP);
	/* Is it us (the PF)? */
	if (dev == efx->net_dev)
		return EFX_EFV_PF;
	/* Is it an efx vfrep at all? */
	if (dev->netdev_ops != &efx_ef100_rep_netdev_ops)
		return ERR_PTR(-EOPNOTSUPP);
	/* Is it ours?  We don't support TC rules that include another
	 * EF100's netdevices (not even on another port of the same NIC).
	 */
	efv = netdev_priv(dev);
	if (efv->parent != efx)
		return ERR_PTR(-EOPNOTSUPP);
	return efv;
}

/* Convert a driver-internal vport ID into an internal device (PF or VF) */
static s64 efx_tc_flower_internal_mport(struct efx_nic *efx, struct efx_rep *efv)
{
	u32 mport;

	if (IS_ERR(efv))
		return PTR_ERR(efv);
	if (!efv) /* device is PF (us) */
		efx_mae_mport_uplink(efx, &mport);
	else /* device is repr */
		efx_mae_mport_mport(efx, efv->mport, &mport);
	return mport;
}

/* Convert a driver-internal vport ID into an external device (wire or VF) */
s64 efx_tc_flower_external_mport(struct efx_nic *efx, struct efx_rep *efv)
{
	u32 mport;

	if (IS_ERR(efv))
		return PTR_ERR(efv);
	if (!efv) /* device is PF (us) */
		efx_mae_mport_wire(efx, &mport);
	else /* device is repr */
		efx_mae_mport_mport(efx, efv->mport, &mport);
	return mport;
}

static const struct rhashtable_params efx_tc_encap_match_ht_params = {
	.key_len	= offsetof(struct efx_tc_encap_match, linkage),
	.key_offset	= 0,
	.head_offset	= offsetof(struct efx_tc_encap_match, linkage),
};

static const struct rhashtable_params efx_tc_match_action_ht_params = {
	.key_len	= sizeof(unsigned long),
	.key_offset	= offsetof(struct efx_tc_flow_rule, cookie),
	.head_offset	= offsetof(struct efx_tc_flow_rule, linkage),
};

static const struct rhashtable_params efx_tc_lhs_rule_ht_params = {
	.key_len	= sizeof(unsigned long),
	.key_offset	= offsetof(struct efx_tc_lhs_rule, cookie),
	.head_offset	= offsetof(struct efx_tc_lhs_rule, linkage),
};

static const struct rhashtable_params efx_tc_recirc_ht_params = {
	.key_len	= offsetof(struct efx_tc_recirc_id, linkage),
	.key_offset	= 0,
	.head_offset	= offsetof(struct efx_tc_recirc_id, linkage),
};

static void efx_tc_free_action_set(struct efx_nic *efx,
				   struct efx_tc_action_set *act, bool in_hw)
{
	/* Failure paths calling this on the 'cursor' action set in_hw=false,
	 * because if the alloc had succeeded we'd've put it in acts.list and
	 * not still have it in act.
	 */
	if (in_hw) {
		efx_mae_free_action_set(efx, act->fw_id);
		/* in_hw is true iff we are on an acts.list; make sure to
		 * remove ourselves from that list before we are freed.
		 */
		list_del(&act->list);
	}
	if (act->count) {
		spin_lock_bh(&act->count->cnt->lock);
		if (!list_empty(&act->count_user))
			list_del(&act->count_user);
		spin_unlock_bh(&act->count->cnt->lock);
		efx_tc_flower_put_counter_index(efx, act->count);
	}
	if (act->encap_md) {
		list_del(&act->encap_user);
		efx_tc_flower_release_encap_md(efx, act->encap_md);
	}
	kfree(act);
}

static void efx_tc_free_action_set_list(struct efx_nic *efx,
					struct efx_tc_action_set_list *acts,
					bool in_hw)
{
	struct efx_tc_action_set *act, *next;

	/* Failure paths set in_hw=false, because usually the acts didn't get
	 * to efx_mae_alloc_action_set_list(); if they did, the failure tree
	 * has a separate efx_mae_free_action_set_list() before calling us.
	 */
	if (in_hw)
		efx_mae_free_action_set_list(efx, acts);
	/* Any act that's on the list will be in_hw even if the list isn't */
	list_for_each_entry_safe(act, next, &acts->list, list)
		efx_tc_free_action_set(efx, act, true);
	/* Don't kfree, as acts is embedded inside a struct efx_tc_flow_rule */
}

/* Boilerplate for the simple 'copy a field' cases */
#define _MAP_KEY_AND_MASK(_name, _type, _tcget, _tcfield, _field)	\
if (flow_rule_match_key(rule, FLOW_DISSECTOR_KEY_##_name)) {		\
	struct flow_match_##_type fm;					\
									\
	flow_rule_match_##_tcget(rule, &fm);				\
	match->value._field = fm.key->_tcfield;				\
	match->mask._field = fm.mask->_tcfield;				\
}
#define MAP_KEY_AND_MASK(_name, _type, _tcfield, _field)	\
	_MAP_KEY_AND_MASK(_name, _type, _type, _tcfield, _field)
#define MAP_ENC_KEY_AND_MASK(_name, _type, _tcget, _tcfield, _field)	\
	_MAP_KEY_AND_MASK(ENC_##_name, _type, _tcget, _tcfield, _field)

static int efx_tc_flower_parse_match(struct efx_nic *efx,
				     struct flow_rule *rule,
				     struct efx_tc_match *match,
				     struct netlink_ext_ack *extack)
{
	struct flow_dissector *dissector = rule->match.dissector;
	unsigned char ipv = 0;

	/* Owing to internal TC infelicities, the IPV6_ADDRS key might be set
	 * even on IPv4 filters; so rather than relying on dissector->used_keys
	 * we check the addr_type in the CONTROL key.  If we don't find it (or
	 * it's masked, which should never happen), we treat both IPV4_ADDRS
	 * and IPV6_ADDRS as absent.
	 */
	if (flow_rule_match_key(rule, FLOW_DISSECTOR_KEY_CONTROL)) {
		struct flow_match_control fm;

		flow_rule_match_control(rule, &fm);
		if (IS_ALL_ONES(fm.mask->addr_type))
			switch (fm.key->addr_type) {
			case FLOW_DISSECTOR_KEY_IPV4_ADDRS:
				ipv = 4;
				break;
			case FLOW_DISSECTOR_KEY_IPV6_ADDRS:
				ipv = 6;
				break;
			default:
				break;
			}

		if (fm.mask->flags & FLOW_DIS_IS_FRAGMENT) {
			match->value.ip_frag = fm.key->flags & FLOW_DIS_IS_FRAGMENT;
			match->mask.ip_frag = true;
		}
		if (fm.mask->flags & FLOW_DIS_FIRST_FRAG) {
			match->value.ip_firstfrag = fm.key->flags & FLOW_DIS_FIRST_FRAG;
			match->mask.ip_firstfrag = true;
		}
		if (fm.mask->flags & ~(FLOW_DIS_IS_FRAGMENT | FLOW_DIS_FIRST_FRAG)) {
			NL_SET_ERR_MSG_FMT_MOD(extack, "Unsupported match on control.flags %#x",
					       fm.mask->flags);
			return -EOPNOTSUPP;
		}
	}
	if (dissector->used_keys &
	    ~(BIT_ULL(FLOW_DISSECTOR_KEY_CONTROL) |
	      BIT_ULL(FLOW_DISSECTOR_KEY_BASIC) |
	      BIT_ULL(FLOW_DISSECTOR_KEY_ETH_ADDRS) |
	      BIT_ULL(FLOW_DISSECTOR_KEY_VLAN) |
	      BIT_ULL(FLOW_DISSECTOR_KEY_CVLAN) |
	      BIT_ULL(FLOW_DISSECTOR_KEY_IPV4_ADDRS) |
	      BIT_ULL(FLOW_DISSECTOR_KEY_IPV6_ADDRS) |
	      BIT_ULL(FLOW_DISSECTOR_KEY_PORTS) |
	      BIT_ULL(FLOW_DISSECTOR_KEY_ENC_KEYID) |
	      BIT_ULL(FLOW_DISSECTOR_KEY_ENC_IPV4_ADDRS) |
	      BIT_ULL(FLOW_DISSECTOR_KEY_ENC_IPV6_ADDRS) |
	      BIT_ULL(FLOW_DISSECTOR_KEY_ENC_IP) |
	      BIT_ULL(FLOW_DISSECTOR_KEY_ENC_PORTS) |
	      BIT_ULL(FLOW_DISSECTOR_KEY_ENC_CONTROL) |
	      BIT_ULL(FLOW_DISSECTOR_KEY_CT) |
	      BIT_ULL(FLOW_DISSECTOR_KEY_TCP) |
	      BIT_ULL(FLOW_DISSECTOR_KEY_IP))) {
		NL_SET_ERR_MSG_FMT_MOD(extack, "Unsupported flower keys %#llx",
				       dissector->used_keys);
		return -EOPNOTSUPP;
	}

	MAP_KEY_AND_MASK(BASIC, basic, n_proto, eth_proto);
	/* Make sure we're IP if any L3/L4 keys used. */
	if (!IS_ALL_ONES(match->mask.eth_proto) ||
	    !(match->value.eth_proto == htons(ETH_P_IP) ||
	      match->value.eth_proto == htons(ETH_P_IPV6)))
		if (dissector->used_keys &
		    (BIT_ULL(FLOW_DISSECTOR_KEY_IPV4_ADDRS) |
		     BIT_ULL(FLOW_DISSECTOR_KEY_IPV6_ADDRS) |
		     BIT_ULL(FLOW_DISSECTOR_KEY_PORTS) |
		     BIT_ULL(FLOW_DISSECTOR_KEY_IP) |
		     BIT_ULL(FLOW_DISSECTOR_KEY_TCP))) {
			NL_SET_ERR_MSG_FMT_MOD(extack,
					       "L3/L4 flower keys %#llx require protocol ipv[46]",
					       dissector->used_keys);
			return -EINVAL;
		}

	if (flow_rule_match_key(rule, FLOW_DISSECTOR_KEY_VLAN)) {
		struct flow_match_vlan fm;

		flow_rule_match_vlan(rule, &fm);
		if (fm.mask->vlan_id || fm.mask->vlan_priority || fm.mask->vlan_tpid) {
			match->value.vlan_proto[0] = fm.key->vlan_tpid;
			match->mask.vlan_proto[0] = fm.mask->vlan_tpid;
			match->value.vlan_tci[0] = cpu_to_be16(fm.key->vlan_priority << 13 |
							       fm.key->vlan_id);
			match->mask.vlan_tci[0] = cpu_to_be16(fm.mask->vlan_priority << 13 |
							      fm.mask->vlan_id);
		}
	}

	if (flow_rule_match_key(rule, FLOW_DISSECTOR_KEY_CVLAN)) {
		struct flow_match_vlan fm;

		flow_rule_match_cvlan(rule, &fm);
		if (fm.mask->vlan_id || fm.mask->vlan_priority || fm.mask->vlan_tpid) {
			match->value.vlan_proto[1] = fm.key->vlan_tpid;
			match->mask.vlan_proto[1] = fm.mask->vlan_tpid;
			match->value.vlan_tci[1] = cpu_to_be16(fm.key->vlan_priority << 13 |
							       fm.key->vlan_id);
			match->mask.vlan_tci[1] = cpu_to_be16(fm.mask->vlan_priority << 13 |
							      fm.mask->vlan_id);
		}
	}

	if (flow_rule_match_key(rule, FLOW_DISSECTOR_KEY_ETH_ADDRS)) {
		struct flow_match_eth_addrs fm;

		flow_rule_match_eth_addrs(rule, &fm);
		ether_addr_copy(match->value.eth_saddr, fm.key->src);
		ether_addr_copy(match->value.eth_daddr, fm.key->dst);
		ether_addr_copy(match->mask.eth_saddr, fm.mask->src);
		ether_addr_copy(match->mask.eth_daddr, fm.mask->dst);
	}

	MAP_KEY_AND_MASK(BASIC, basic, ip_proto, ip_proto);
	/* Make sure we're TCP/UDP if any L4 keys used. */
	if ((match->value.ip_proto != IPPROTO_UDP &&
	     match->value.ip_proto != IPPROTO_TCP) || !IS_ALL_ONES(match->mask.ip_proto))
		if (dissector->used_keys &
		    (BIT_ULL(FLOW_DISSECTOR_KEY_PORTS) |
		     BIT_ULL(FLOW_DISSECTOR_KEY_TCP))) {
			NL_SET_ERR_MSG_FMT_MOD(extack,
					       "L4 flower keys %#llx require ipproto udp or tcp",
					       dissector->used_keys);
			return -EINVAL;
		}
	MAP_KEY_AND_MASK(IP, ip, tos, ip_tos);
	MAP_KEY_AND_MASK(IP, ip, ttl, ip_ttl);
	if (ipv == 4) {
		MAP_KEY_AND_MASK(IPV4_ADDRS, ipv4_addrs, src, src_ip);
		MAP_KEY_AND_MASK(IPV4_ADDRS, ipv4_addrs, dst, dst_ip);
	}
#ifdef CONFIG_IPV6
	else if (ipv == 6) {
		MAP_KEY_AND_MASK(IPV6_ADDRS, ipv6_addrs, src, src_ip6);
		MAP_KEY_AND_MASK(IPV6_ADDRS, ipv6_addrs, dst, dst_ip6);
	}
#endif
	MAP_KEY_AND_MASK(PORTS, ports, src, l4_sport);
	MAP_KEY_AND_MASK(PORTS, ports, dst, l4_dport);
	MAP_KEY_AND_MASK(TCP, tcp, flags, tcp_flags);
	if (flow_rule_match_key(rule, FLOW_DISSECTOR_KEY_ENC_CONTROL)) {
		struct flow_match_control fm;

		flow_rule_match_enc_control(rule, &fm);
		if (fm.mask->flags) {
			NL_SET_ERR_MSG_FMT_MOD(extack, "Unsupported match on enc_control.flags %#x",
					       fm.mask->flags);
			return -EOPNOTSUPP;
		}
		if (!IS_ALL_ONES(fm.mask->addr_type)) {
			NL_SET_ERR_MSG_FMT_MOD(extack, "Unsupported enc addr_type mask %u (key %u)",
					       fm.mask->addr_type,
					       fm.key->addr_type);
			return -EOPNOTSUPP;
		}
		switch (fm.key->addr_type) {
		case FLOW_DISSECTOR_KEY_IPV4_ADDRS:
			MAP_ENC_KEY_AND_MASK(IPV4_ADDRS, ipv4_addrs, enc_ipv4_addrs,
					     src, enc_src_ip);
			MAP_ENC_KEY_AND_MASK(IPV4_ADDRS, ipv4_addrs, enc_ipv4_addrs,
					     dst, enc_dst_ip);
			break;
#ifdef CONFIG_IPV6
		case FLOW_DISSECTOR_KEY_IPV6_ADDRS:
			MAP_ENC_KEY_AND_MASK(IPV6_ADDRS, ipv6_addrs, enc_ipv6_addrs,
					     src, enc_src_ip6);
			MAP_ENC_KEY_AND_MASK(IPV6_ADDRS, ipv6_addrs, enc_ipv6_addrs,
					     dst, enc_dst_ip6);
			break;
#endif
		default:
			NL_SET_ERR_MSG_FMT_MOD(extack,
					       "Unsupported enc addr_type %u (supported are IPv4, IPv6)",
					       fm.key->addr_type);
			return -EOPNOTSUPP;
		}
		MAP_ENC_KEY_AND_MASK(IP, ip, enc_ip, tos, enc_ip_tos);
		MAP_ENC_KEY_AND_MASK(IP, ip, enc_ip, ttl, enc_ip_ttl);
		MAP_ENC_KEY_AND_MASK(PORTS, ports, enc_ports, src, enc_sport);
		MAP_ENC_KEY_AND_MASK(PORTS, ports, enc_ports, dst, enc_dport);
		MAP_ENC_KEY_AND_MASK(KEYID, enc_keyid, enc_keyid, keyid, enc_keyid);
	} else if (dissector->used_keys &
		   (BIT_ULL(FLOW_DISSECTOR_KEY_ENC_KEYID) |
		    BIT_ULL(FLOW_DISSECTOR_KEY_ENC_IPV4_ADDRS) |
		    BIT_ULL(FLOW_DISSECTOR_KEY_ENC_IPV6_ADDRS) |
		    BIT_ULL(FLOW_DISSECTOR_KEY_ENC_IP) |
		    BIT_ULL(FLOW_DISSECTOR_KEY_ENC_PORTS))) {
		NL_SET_ERR_MSG_FMT_MOD(extack,
				       "Flower enc keys require enc_control (keys: %#llx)",
				       dissector->used_keys);
		return -EOPNOTSUPP;
	}
	if (flow_rule_match_key(rule, FLOW_DISSECTOR_KEY_CT)) {
		struct flow_match_ct fm;

		flow_rule_match_ct(rule, &fm);
		match->value.ct_state_trk = !!(fm.key->ct_state & TCA_FLOWER_KEY_CT_FLAGS_TRACKED);
		match->mask.ct_state_trk = !!(fm.mask->ct_state & TCA_FLOWER_KEY_CT_FLAGS_TRACKED);
		match->value.ct_state_est = !!(fm.key->ct_state & TCA_FLOWER_KEY_CT_FLAGS_ESTABLISHED);
		match->mask.ct_state_est = !!(fm.mask->ct_state & TCA_FLOWER_KEY_CT_FLAGS_ESTABLISHED);
		if (fm.mask->ct_state & ~(TCA_FLOWER_KEY_CT_FLAGS_TRACKED |
					  TCA_FLOWER_KEY_CT_FLAGS_ESTABLISHED)) {
			NL_SET_ERR_MSG_FMT_MOD(extack,
					       "Unsupported ct_state match %#x",
					       fm.mask->ct_state);
			return -EOPNOTSUPP;
		}
		match->value.ct_mark = fm.key->ct_mark;
		match->mask.ct_mark = fm.mask->ct_mark;
		match->value.ct_zone = fm.key->ct_zone;
		match->mask.ct_zone = fm.mask->ct_zone;

		if (memchr_inv(fm.mask->ct_labels, 0, sizeof(fm.mask->ct_labels))) {
			NL_SET_ERR_MSG_MOD(extack, "Matching on ct_label not supported");
			return -EOPNOTSUPP;
		}
	}

	return 0;
}

static void efx_tc_flower_release_encap_match(struct efx_nic *efx,
					      struct efx_tc_encap_match *encap)
{
	int rc;

	if (!refcount_dec_and_test(&encap->ref))
		return; /* still in use */

	if (encap->type == EFX_TC_EM_DIRECT) {
		rc = efx_mae_unregister_encap_match(efx, encap);
		if (rc)
			/* Display message but carry on and remove entry from our
			 * SW tables, because there's not much we can do about it.
			 */
			netif_err(efx, drv, efx->net_dev,
				  "Failed to release encap match %#x, rc %d\n",
				  encap->fw_id, rc);
	}
	rhashtable_remove_fast(&efx->tc->encap_match_ht, &encap->linkage,
			       efx_tc_encap_match_ht_params);
	if (encap->pseudo)
		efx_tc_flower_release_encap_match(efx, encap->pseudo);
	kfree(encap);
}

static int efx_tc_flower_record_encap_match(struct efx_nic *efx,
					    struct efx_tc_match *match,
					    enum efx_encap_type type,
					    enum efx_tc_em_pseudo_type em_type,
					    u8 child_ip_tos_mask,
					    __be16 child_udp_sport_mask,
					    struct netlink_ext_ack *extack)
{
	struct efx_tc_encap_match *encap, *old, *pseudo = NULL;
	bool ipv6 = false;
	int rc;

	/* We require that the socket-defining fields (IP addrs and UDP dest
	 * port) are present and exact-match.  Other fields may only be used
	 * if the field-set (and any masks) are the same for all encap
	 * matches on the same <sip,dip,dport> tuple; this is enforced by
	 * pseudo encap matches.
	 */
	if (match->mask.enc_dst_ip | match->mask.enc_src_ip) {
		if (!IS_ALL_ONES(match->mask.enc_dst_ip)) {
			NL_SET_ERR_MSG_MOD(extack,
					   "Egress encap match is not exact on dst IP address");
			return -EOPNOTSUPP;
		}
		if (!IS_ALL_ONES(match->mask.enc_src_ip)) {
			NL_SET_ERR_MSG_MOD(extack,
					   "Egress encap match is not exact on src IP address");
			return -EOPNOTSUPP;
		}
#ifdef CONFIG_IPV6
		if (!ipv6_addr_any(&match->mask.enc_dst_ip6) ||
		    !ipv6_addr_any(&match->mask.enc_src_ip6)) {
			NL_SET_ERR_MSG_MOD(extack,
					   "Egress encap match on both IPv4 and IPv6, don't understand");
			return -EOPNOTSUPP;
		}
	} else {
		ipv6 = true;
		if (!efx_ipv6_addr_all_ones(&match->mask.enc_dst_ip6)) {
			NL_SET_ERR_MSG_MOD(extack,
					   "Egress encap match is not exact on dst IP address");
			return -EOPNOTSUPP;
		}
		if (!efx_ipv6_addr_all_ones(&match->mask.enc_src_ip6)) {
			NL_SET_ERR_MSG_MOD(extack,
					   "Egress encap match is not exact on src IP address");
			return -EOPNOTSUPP;
		}
#endif
	}
	if (!IS_ALL_ONES(match->mask.enc_dport)) {
		NL_SET_ERR_MSG_MOD(extack, "Egress encap match is not exact on dst UDP port");
		return -EOPNOTSUPP;
	}
	if (match->mask.enc_sport || match->mask.enc_ip_tos) {
		struct efx_tc_match pmatch = *match;

		if (em_type == EFX_TC_EM_PSEUDO_MASK) { /* can't happen */
			NL_SET_ERR_MSG_MOD(extack, "Bad recursion in egress encap match handler");
			return -EOPNOTSUPP;
		}
		pmatch.value.enc_ip_tos = 0;
		pmatch.mask.enc_ip_tos = 0;
		pmatch.value.enc_sport = 0;
		pmatch.mask.enc_sport = 0;
		rc = efx_tc_flower_record_encap_match(efx, &pmatch, type,
						      EFX_TC_EM_PSEUDO_MASK,
						      match->mask.enc_ip_tos,
						      match->mask.enc_sport,
						      extack);
		if (rc)
			return rc;
		pseudo = pmatch.encap;
	}
	if (match->mask.enc_ip_ttl) {
		NL_SET_ERR_MSG_MOD(extack, "Egress encap match on IP TTL not supported");
		rc = -EOPNOTSUPP;
		goto fail_pseudo;
	}

	rc = efx_mae_check_encap_match_caps(efx, ipv6, match->mask.enc_ip_tos,
					    match->mask.enc_sport, extack);
	if (rc)
		goto fail_pseudo;

	encap = kzalloc(sizeof(*encap), GFP_USER);
	if (!encap) {
		rc = -ENOMEM;
		goto fail_pseudo;
	}
	encap->src_ip = match->value.enc_src_ip;
	encap->dst_ip = match->value.enc_dst_ip;
#ifdef CONFIG_IPV6
	encap->src_ip6 = match->value.enc_src_ip6;
	encap->dst_ip6 = match->value.enc_dst_ip6;
#endif
	encap->udp_dport = match->value.enc_dport;
	encap->tun_type = type;
	encap->ip_tos = match->value.enc_ip_tos;
	encap->ip_tos_mask = match->mask.enc_ip_tos;
	encap->child_ip_tos_mask = child_ip_tos_mask;
	encap->udp_sport = match->value.enc_sport;
	encap->udp_sport_mask = match->mask.enc_sport;
	encap->child_udp_sport_mask = child_udp_sport_mask;
	encap->type = em_type;
	encap->pseudo = pseudo;
	old = rhashtable_lookup_get_insert_fast(&efx->tc->encap_match_ht,
						&encap->linkage,
						efx_tc_encap_match_ht_params);
	if (old) {
		/* don't need our new entry */
		kfree(encap);
		if (pseudo) /* don't need our new pseudo either */
			efx_tc_flower_release_encap_match(efx, pseudo);
		/* check old and new em_types are compatible */
		switch (old->type) {
		case EFX_TC_EM_DIRECT:
			/* old EM is in hardware, so mustn't overlap with a
			 * pseudo, but may be shared with another direct EM
			 */
			if (em_type == EFX_TC_EM_DIRECT)
				break;
			NL_SET_ERR_MSG_MOD(extack, "Pseudo encap match conflicts with existing direct entry");
			return -EEXIST;
		case EFX_TC_EM_PSEUDO_MASK:
			/* old EM is protecting a ToS- or src port-qualified
			 * filter, so may only be shared with another pseudo
			 * for the same ToS and src port masks.
			 */
			if (em_type != EFX_TC_EM_PSEUDO_MASK) {
				NL_SET_ERR_MSG_FMT_MOD(extack,
						       "%s encap match conflicts with existing pseudo(MASK) entry",
						       em_type ? "Pseudo" : "Direct");
				return -EEXIST;
			}
			if (child_ip_tos_mask != old->child_ip_tos_mask) {
				NL_SET_ERR_MSG_FMT_MOD(extack,
						       "Pseudo encap match for TOS mask %#04x conflicts with existing pseudo(MASK) entry for TOS mask %#04x",
						       child_ip_tos_mask,
						       old->child_ip_tos_mask);
				return -EEXIST;
			}
			if (child_udp_sport_mask != old->child_udp_sport_mask) {
				NL_SET_ERR_MSG_FMT_MOD(extack,
						       "Pseudo encap match for UDP src port mask %#x conflicts with existing pseudo(MASK) entry for mask %#x",
						       child_udp_sport_mask,
						       old->child_udp_sport_mask);
				return -EEXIST;
			}
			break;
		default: /* Unrecognised pseudo-type.  Just say no */
			NL_SET_ERR_MSG_FMT_MOD(extack,
					       "%s encap match conflicts with existing pseudo(%d) entry",
					       em_type ? "Pseudo" : "Direct",
					       old->type);
			return -EEXIST;
		}
		/* check old and new tun_types are compatible */
		if (old->tun_type != type) {
			NL_SET_ERR_MSG_FMT_MOD(extack,
					       "Egress encap match with conflicting tun_type %u != %u",
					       old->tun_type, type);
			return -EEXIST;
		}
		if (!refcount_inc_not_zero(&old->ref))
			return -EAGAIN;
		/* existing entry found */
		encap = old;
	} else {
		if (em_type == EFX_TC_EM_DIRECT) {
			rc = efx_mae_register_encap_match(efx, encap);
			if (rc) {
				NL_SET_ERR_MSG_MOD(extack, "Failed to record egress encap match in HW");
				goto fail;
			}
		}
		refcount_set(&encap->ref, 1);
	}
	match->encap = encap;
	return 0;
fail:
	rhashtable_remove_fast(&efx->tc->encap_match_ht, &encap->linkage,
			       efx_tc_encap_match_ht_params);
	kfree(encap);
fail_pseudo:
	if (pseudo)
		efx_tc_flower_release_encap_match(efx, pseudo);
	return rc;
}

static struct efx_tc_recirc_id *efx_tc_get_recirc_id(struct efx_nic *efx,
						     u32 chain_index,
						     struct net_device *net_dev)
{
	struct efx_tc_recirc_id *rid, *old;
	int rc;

	rid = kzalloc(sizeof(*rid), GFP_USER);
	if (!rid)
		return ERR_PTR(-ENOMEM);
	rid->chain_index = chain_index;
	/* We don't take a reference here, because it's implied - if there's
	 * a rule on the net_dev that's been offloaded to us, then the net_dev
	 * can't go away until the rule has been deoffloaded.
	 */
	rid->net_dev = net_dev;
	old = rhashtable_lookup_get_insert_fast(&efx->tc->recirc_ht,
						&rid->linkage,
						efx_tc_recirc_ht_params);
	if (old) {
		/* don't need our new entry */
		kfree(rid);
		if (!refcount_inc_not_zero(&old->ref))
			return ERR_PTR(-EAGAIN);
		/* existing entry found */
		rid = old;
	} else {
		rc = ida_alloc_range(&efx->tc->recirc_ida, 1, U8_MAX, GFP_USER);
		if (rc < 0) {
			rhashtable_remove_fast(&efx->tc->recirc_ht,
					       &rid->linkage,
					       efx_tc_recirc_ht_params);
			kfree(rid);
			return ERR_PTR(rc);
		}
		rid->fw_id = rc;
		refcount_set(&rid->ref, 1);
	}
	return rid;
}

static void efx_tc_put_recirc_id(struct efx_nic *efx, struct efx_tc_recirc_id *rid)
{
	if (!refcount_dec_and_test(&rid->ref))
		return; /* still in use */
	rhashtable_remove_fast(&efx->tc->recirc_ht, &rid->linkage,
			       efx_tc_recirc_ht_params);
	ida_free(&efx->tc->recirc_ida, rid->fw_id);
	kfree(rid);
}

static void efx_tc_delete_rule(struct efx_nic *efx, struct efx_tc_flow_rule *rule)
{
	efx_mae_delete_rule(efx, rule->fw_id);

	/* Release entries in subsidiary tables */
	efx_tc_free_action_set_list(efx, &rule->acts, true);
	if (rule->match.rid)
		efx_tc_put_recirc_id(efx, rule->match.rid);
	if (rule->match.encap)
		efx_tc_flower_release_encap_match(efx, rule->match.encap);
	rule->fw_id = MC_CMD_MAE_ACTION_RULE_INSERT_OUT_ACTION_RULE_ID_NULL;
}

static const char *efx_tc_encap_type_name(enum efx_encap_type typ)
{
	switch (typ) {
	case EFX_ENCAP_TYPE_NONE:
		return "none";
	case EFX_ENCAP_TYPE_VXLAN:
		return "vxlan";
	case EFX_ENCAP_TYPE_GENEVE:
		return "geneve";
	default:
		pr_warn_once("Unknown efx_encap_type %d encountered\n", typ);
		return "unknown";
	}
}

/* For details of action order constraints refer to SF-123102-TC-1§12.6.1 */
enum efx_tc_action_order {
	EFX_TC_AO_DECAP,
	EFX_TC_AO_VLAN_POP,
	EFX_TC_AO_VLAN_PUSH,
	EFX_TC_AO_COUNT,
	EFX_TC_AO_ENCAP,
	EFX_TC_AO_DELIVER
};
/* Determine whether we can add @new action without violating order */
static bool efx_tc_flower_action_order_ok(const struct efx_tc_action_set *act,
					  enum efx_tc_action_order new)
{
	switch (new) {
	case EFX_TC_AO_DECAP:
		if (act->decap)
			return false;
		fallthrough;
	case EFX_TC_AO_VLAN_POP:
		if (act->vlan_pop >= 2)
			return false;
		/* If we've already pushed a VLAN, we can't then pop it;
		 * the hardware would instead try to pop an existing VLAN
		 * before pushing the new one.
		 */
		if (act->vlan_push)
			return false;
		fallthrough;
	case EFX_TC_AO_VLAN_PUSH:
		if (act->vlan_push >= 2)
			return false;
		fallthrough;
	case EFX_TC_AO_COUNT:
		if (act->count)
			return false;
		fallthrough;
	case EFX_TC_AO_ENCAP:
		if (act->encap_md)
			return false;
		fallthrough;
	case EFX_TC_AO_DELIVER:
		return !act->deliver;
	default:
		/* Bad caller.  Whatever they wanted to do, say they can't. */
		WARN_ON_ONCE(1);
		return false;
	}
}

/**
 * DOC: TC conntrack sequences
 *
 * The MAE hardware can handle at most two rounds of action rule matching,
 * consequently we support conntrack through the notion of a "left-hand side
 * rule".  This is a rule which typically contains only the actions "ct" and
 * "goto chain N", and corresponds to one or more "right-hand side rules" in
 * chain N, which typically match on +trk+est, and may perform ct(nat) actions.
 * RHS rules go in the Action Rule table as normal but with a nonzero recirc_id
 * (the hardware equivalent of chain_index), while LHS rules may go in either
 * the Action Rule or the Outer Rule table, the latter being preferred for
 * performance reasons, and set both DO_CT and a recirc_id in their response.
 *
 * Besides the RHS rules, there are often also similar rules matching on
 * +trk+new which perform the ct(commit) action.  These are not offloaded.
 */

static bool efx_tc_rule_is_lhs_rule(struct flow_rule *fr,
				    struct efx_tc_match *match)
{
	const struct flow_action_entry *fa;
	int i;

	flow_action_for_each(i, fa, &fr->action) {
		switch (fa->id) {
		case FLOW_ACTION_GOTO:
			return true;
		case FLOW_ACTION_CT:
			/* If rule is -trk, or doesn't mention trk at all, then
			 * a CT action implies a conntrack lookup (hence it's an
			 * LHS rule).  If rule is +trk, then a CT action could
			 * just be ct(nat) or even ct(commit) (though the latter
			 * can't be offloaded).
			 */
			if (!match->mask.ct_state_trk || !match->value.ct_state_trk)
				return true;
			break;
		default:
			break;
		}
	}
	return false;
}

static int efx_tc_flower_handle_lhs_actions(struct efx_nic *efx,
					    struct flow_cls_offload *tc,
					    struct flow_rule *fr,
					    struct net_device *net_dev,
					    struct efx_tc_lhs_rule *rule)

{
	struct netlink_ext_ack *extack = tc->common.extack;
	struct efx_tc_lhs_action *act = &rule->lhs_act;
	const struct flow_action_entry *fa;
	bool pipe = true;
	int i;

	flow_action_for_each(i, fa, &fr->action) {
		struct efx_tc_ct_zone *ct_zone;
		struct efx_tc_recirc_id *rid;

		if (!pipe) {
			/* more actions after a non-pipe action */
			NL_SET_ERR_MSG_MOD(extack, "Action follows non-pipe action");
			return -EINVAL;
		}
		switch (fa->id) {
		case FLOW_ACTION_GOTO:
			if (!fa->chain_index) {
				NL_SET_ERR_MSG_MOD(extack, "Can't goto chain 0, no looping in hw");
				return -EOPNOTSUPP;
			}
			rid = efx_tc_get_recirc_id(efx, fa->chain_index,
						   net_dev);
			if (IS_ERR(rid)) {
				NL_SET_ERR_MSG_MOD(extack, "Failed to allocate a hardware recirculation ID for this chain_index");
				return PTR_ERR(rid);
			}
			act->rid = rid;
			if (fa->hw_stats) {
				struct efx_tc_counter_index *cnt;

				if (!(fa->hw_stats & FLOW_ACTION_HW_STATS_DELAYED)) {
					NL_SET_ERR_MSG_FMT_MOD(extack,
							       "hw_stats_type %u not supported (only 'delayed')",
							       fa->hw_stats);
					return -EOPNOTSUPP;
				}
				cnt = efx_tc_flower_get_counter_index(efx, tc->cookie,
								      EFX_TC_COUNTER_TYPE_OR);
				if (IS_ERR(cnt)) {
					NL_SET_ERR_MSG_MOD(extack, "Failed to obtain a counter");
					return PTR_ERR(cnt);
				}
				WARN_ON(act->count); /* can't happen */
				act->count = cnt;
			}
			pipe = false;
			break;
		case FLOW_ACTION_CT:
			if (act->zone) {
				NL_SET_ERR_MSG_MOD(extack, "Can't offload multiple ct actions");
				return -EOPNOTSUPP;
			}
			if (fa->ct.action & (TCA_CT_ACT_COMMIT |
					     TCA_CT_ACT_FORCE)) {
				NL_SET_ERR_MSG_MOD(extack, "Can't offload ct commit/force");
				return -EOPNOTSUPP;
			}
			if (fa->ct.action & TCA_CT_ACT_CLEAR) {
				NL_SET_ERR_MSG_MOD(extack, "Can't clear ct in LHS rule");
				return -EOPNOTSUPP;
			}
			if (fa->ct.action & (TCA_CT_ACT_NAT |
					     TCA_CT_ACT_NAT_SRC |
					     TCA_CT_ACT_NAT_DST)) {
				NL_SET_ERR_MSG_MOD(extack, "Can't perform NAT in LHS rule - packet isn't conntracked yet");
				return -EOPNOTSUPP;
			}
			if (fa->ct.action) {
				NL_SET_ERR_MSG_FMT_MOD(extack, "Unhandled ct.action %u for LHS rule\n",
						       fa->ct.action);
				return -EOPNOTSUPP;
			}
			ct_zone = efx_tc_ct_register_zone(efx, fa->ct.zone,
							  fa->ct.flow_table);
			if (IS_ERR(ct_zone)) {
				NL_SET_ERR_MSG_MOD(extack, "Failed to register for CT updates");
				return PTR_ERR(ct_zone);
			}
			act->zone = ct_zone;
			break;
		default:
			NL_SET_ERR_MSG_FMT_MOD(extack, "Unhandled action %u for LHS rule\n",
					       fa->id);
			return -EOPNOTSUPP;
		}
	}

	if (pipe) {
		NL_SET_ERR_MSG_MOD(extack, "Missing goto chain in LHS rule");
		return -EOPNOTSUPP;
	}
	return 0;
}

static void efx_tc_flower_release_lhs_actions(struct efx_nic *efx,
					      struct efx_tc_lhs_action *act)
{
	if (act->rid)
		efx_tc_put_recirc_id(efx, act->rid);
	if (act->zone)
		efx_tc_ct_unregister_zone(efx, act->zone);
	if (act->count)
		efx_tc_flower_put_counter_index(efx, act->count);
}

static int efx_tc_flower_replace_foreign(struct efx_nic *efx,
					 struct net_device *net_dev,
					 struct flow_cls_offload *tc)
{
	struct flow_rule *fr = flow_cls_offload_flow_rule(tc);
	struct netlink_ext_ack *extack = tc->common.extack;
	struct efx_tc_flow_rule *rule = NULL, *old = NULL;
	struct efx_tc_action_set *act = NULL;
	bool found = false, uplinked = false;
	const struct flow_action_entry *fa;
	struct efx_tc_match match;
	struct efx_rep *to_efv;
	s64 rc;
	int i;

	/* Parse match */
	memset(&match, 0, sizeof(match));
	rc = efx_tc_flower_parse_match(efx, fr, &match, NULL);
	if (rc)
		return rc;
	/* The rule as given to us doesn't specify a source netdevice.
	 * But, determining whether packets from a VF should match it is
	 * complicated, so leave those to the software slowpath: qualify
	 * the filter with source m-port == wire.
	 */
	rc = efx_tc_flower_external_mport(efx, EFX_EFV_PF);
	if (rc < 0) {
		NL_SET_ERR_MSG_MOD(extack, "Failed to identify ingress m-port for foreign filter");
		return rc;
	}
	match.value.ingress_port = rc;
	match.mask.ingress_port = ~0;

	if (tc->common.chain_index) {
		struct efx_tc_recirc_id *rid;

		rid = efx_tc_get_recirc_id(efx, tc->common.chain_index, net_dev);
		if (IS_ERR(rid)) {
			NL_SET_ERR_MSG_FMT_MOD(extack,
					       "Failed to allocate a hardware recirculation ID for chain_index %u",
					       tc->common.chain_index);
			return PTR_ERR(rid);
		}
		match.rid = rid;
		match.value.recirc_id = rid->fw_id;
	}
	match.mask.recirc_id = 0xff;

	/* AR table can't match on DO_CT (+trk).  But a commonly used pattern is
	 * +trk+est, which is strictly implied by +est, so rewrite it to that.
	 */
	if (match.mask.ct_state_trk && match.value.ct_state_trk &&
	    match.mask.ct_state_est && match.value.ct_state_est)
		match.mask.ct_state_trk = 0;
	/* Thanks to CT_TCP_FLAGS_INHIBIT, packets with interesting flags could
	 * match +trk-est (CT_HIT=0) despite being on an established connection.
	 * So make -est imply -tcp_syn_fin_rst match to ensure these packets
	 * still hit the software path.
	 */
	if (match.mask.ct_state_est && !match.value.ct_state_est) {
		if (match.value.tcp_syn_fin_rst) {
			/* Can't offload this combination */
			rc = -EOPNOTSUPP;
			goto release;
		}
		match.mask.tcp_syn_fin_rst = true;
	}

	flow_action_for_each(i, fa, &fr->action) {
		switch (fa->id) {
		case FLOW_ACTION_REDIRECT:
		case FLOW_ACTION_MIRRED: /* mirred means mirror here */
			to_efv = efx_tc_flower_lookup_efv(efx, fa->dev);
			if (IS_ERR(to_efv))
				continue;
			found = true;
			break;
		default:
			break;
		}
	}
	if (!found) { /* We don't care. */
		netif_dbg(efx, drv, efx->net_dev,
			  "Ignoring foreign filter that doesn't egdev us\n");
		rc = -EOPNOTSUPP;
		goto release;
	}

	rc = efx_mae_match_check_caps(efx, &match.mask, NULL);
	if (rc)
		goto release;

	if (efx_tc_match_is_encap(&match.mask)) {
		enum efx_encap_type type;

		type = efx_tc_indr_netdev_type(net_dev);
		if (type == EFX_ENCAP_TYPE_NONE) {
			NL_SET_ERR_MSG_MOD(extack,
					   "Egress encap match on unsupported tunnel device");
			rc = -EOPNOTSUPP;
			goto release;
		}

		rc = efx_mae_check_encap_type_supported(efx, type);
		if (rc) {
			NL_SET_ERR_MSG_FMT_MOD(extack,
					       "Firmware reports no support for %s encap match",
					       efx_tc_encap_type_name(type));
			goto release;
		}

		rc = efx_tc_flower_record_encap_match(efx, &match, type,
						      EFX_TC_EM_DIRECT, 0, 0,
						      extack);
		if (rc)
			goto release;
	} else {
		/* This is not a tunnel decap rule, ignore it */
		netif_dbg(efx, drv, efx->net_dev,
			  "Ignoring foreign filter without encap match\n");
		rc = -EOPNOTSUPP;
		goto release;
	}

	rule = kzalloc(sizeof(*rule), GFP_USER);
	if (!rule) {
		rc = -ENOMEM;
		goto release;
	}
	INIT_LIST_HEAD(&rule->acts.list);
	rule->cookie = tc->cookie;
	old = rhashtable_lookup_get_insert_fast(&efx->tc->match_action_ht,
						&rule->linkage,
						efx_tc_match_action_ht_params);
	if (old) {
		netif_dbg(efx, drv, efx->net_dev,
			  "Ignoring already-offloaded rule (cookie %lx)\n",
			  tc->cookie);
		rc = -EEXIST;
		goto release;
	}

	act = kzalloc(sizeof(*act), GFP_USER);
	if (!act) {
		rc = -ENOMEM;
		goto release;
	}

	/* Parse actions.  For foreign rules we only support decap & redirect.
	 * See corresponding code in efx_tc_flower_replace() for theory of
	 * operation & how 'act' cursor is used.
	 */
	flow_action_for_each(i, fa, &fr->action) {
		struct efx_tc_action_set save;

		switch (fa->id) {
		case FLOW_ACTION_REDIRECT:
		case FLOW_ACTION_MIRRED:
			/* See corresponding code in efx_tc_flower_replace() for
			 * long explanations of what's going on here.
			 */
			save = *act;
			if (fa->hw_stats) {
				struct efx_tc_counter_index *ctr;

				if (!(fa->hw_stats & FLOW_ACTION_HW_STATS_DELAYED)) {
					NL_SET_ERR_MSG_FMT_MOD(extack,
							       "hw_stats_type %u not supported (only 'delayed')",
							       fa->hw_stats);
					rc = -EOPNOTSUPP;
					goto release;
				}
				if (!efx_tc_flower_action_order_ok(act, EFX_TC_AO_COUNT)) {
					rc = -EOPNOTSUPP;
					goto release;
				}

				ctr = efx_tc_flower_get_counter_index(efx,
								      tc->cookie,
								      EFX_TC_COUNTER_TYPE_AR);
				if (IS_ERR(ctr)) {
					rc = PTR_ERR(ctr);
					NL_SET_ERR_MSG_MOD(extack, "Failed to obtain a counter");
					goto release;
				}
				act->count = ctr;
				INIT_LIST_HEAD(&act->count_user);
			}

			if (!efx_tc_flower_action_order_ok(act, EFX_TC_AO_DELIVER)) {
				/* can't happen */
				rc = -EOPNOTSUPP;
				NL_SET_ERR_MSG_MOD(extack,
						   "Deliver action violates action order (can't happen)");
				goto release;
			}
			to_efv = efx_tc_flower_lookup_efv(efx, fa->dev);
			/* PF implies egdev is us, in which case we really
			 * want to deliver to the uplink (because this is an
			 * ingress filter).  If we don't recognise the egdev
			 * at all, then we'd better trap so SW can handle it.
			 */
			if (IS_ERR(to_efv))
				to_efv = EFX_EFV_PF;
			if (to_efv == EFX_EFV_PF) {
				if (uplinked)
					break;
				uplinked = true;
			}
			rc = efx_tc_flower_internal_mport(efx, to_efv);
			if (rc < 0) {
				NL_SET_ERR_MSG_MOD(extack, "Failed to identify egress m-port");
				goto release;
			}
			act->dest_mport = rc;
			act->deliver = 1;
			rc = efx_mae_alloc_action_set(efx, act);
			if (rc) {
				NL_SET_ERR_MSG_MOD(extack,
						   "Failed to write action set to hw (mirred)");
				goto release;
			}
			list_add_tail(&act->list, &rule->acts.list);
			act = NULL;
			if (fa->id == FLOW_ACTION_REDIRECT)
				break; /* end of the line */
			/* Mirror, so continue on with saved act */
			act = kzalloc(sizeof(*act), GFP_USER);
			if (!act) {
				rc = -ENOMEM;
				goto release;
			}
			*act = save;
			break;
		case FLOW_ACTION_TUNNEL_DECAP:
			if (!efx_tc_flower_action_order_ok(act, EFX_TC_AO_DECAP)) {
				rc = -EINVAL;
				NL_SET_ERR_MSG_MOD(extack, "Decap action violates action order");
				goto release;
			}
			act->decap = 1;
			/* If we previously delivered/trapped to uplink, now
			 * that we've decapped we'll want another copy if we
			 * try to deliver/trap to uplink again.
			 */
			uplinked = false;
			break;
		default:
			NL_SET_ERR_MSG_FMT_MOD(extack, "Unhandled action %u",
					       fa->id);
			rc = -EOPNOTSUPP;
			goto release;
		}
	}

	if (act) {
		if (!uplinked) {
			/* Not shot/redirected, so deliver to default dest (which is
			 * the uplink, as this is an ingress filter)
			 */
			efx_mae_mport_uplink(efx, &act->dest_mport);
			act->deliver = 1;
		}
		rc = efx_mae_alloc_action_set(efx, act);
		if (rc) {
			NL_SET_ERR_MSG_MOD(extack, "Failed to write action set to hw (deliver)");
			goto release;
		}
		list_add_tail(&act->list, &rule->acts.list);
		act = NULL; /* Prevent double-free in error path */
	}

	rule->match = match;

	netif_dbg(efx, drv, efx->net_dev,
		  "Successfully parsed foreign filter (cookie %lx)\n",
		  tc->cookie);

	rc = efx_mae_alloc_action_set_list(efx, &rule->acts);
	if (rc) {
		NL_SET_ERR_MSG_MOD(extack, "Failed to write action set list to hw");
		goto release;
	}
	rc = efx_mae_insert_rule(efx, &rule->match, EFX_TC_PRIO_TC,
				 rule->acts.fw_id, &rule->fw_id);
	if (rc) {
		NL_SET_ERR_MSG_MOD(extack, "Failed to insert rule in hw");
		goto release_acts;
	}
	return 0;

release_acts:
	efx_mae_free_action_set_list(efx, &rule->acts);
release:
	/* We failed to insert the rule, so free up any entries we created in
	 * subsidiary tables.
	 */
	if (match.rid)
		efx_tc_put_recirc_id(efx, match.rid);
	if (act)
		efx_tc_free_action_set(efx, act, false);
	if (rule) {
		if (!old)
			rhashtable_remove_fast(&efx->tc->match_action_ht,
					       &rule->linkage,
					       efx_tc_match_action_ht_params);
		efx_tc_free_action_set_list(efx, &rule->acts, false);
	}
	kfree(rule);
	if (match.encap)
		efx_tc_flower_release_encap_match(efx, match.encap);
	return rc;
}

static int efx_tc_flower_replace_lhs(struct efx_nic *efx,
				     struct flow_cls_offload *tc,
				     struct flow_rule *fr,
				     struct efx_tc_match *match,
				     struct efx_rep *efv,
				     struct net_device *net_dev)
{
	struct netlink_ext_ack *extack = tc->common.extack;
	struct efx_tc_lhs_rule *rule, *old;
	int rc;

	if (tc->common.chain_index) {
		NL_SET_ERR_MSG_MOD(extack, "LHS rule only allowed in chain 0");
		return -EOPNOTSUPP;
	}

	if (match->mask.ct_state_trk && match->value.ct_state_trk) {
		NL_SET_ERR_MSG_MOD(extack, "LHS rule can never match +trk");
		return -EOPNOTSUPP;
	}
	/* LHS rules are always -trk, so we don't need to match on that */
	match->mask.ct_state_trk = 0;
	match->value.ct_state_trk = 0;

	rc = efx_mae_match_check_caps_lhs(efx, &match->mask, extack);
	if (rc)
		return rc;

	rule = kzalloc(sizeof(*rule), GFP_USER);
	if (!rule)
		return -ENOMEM;
	rule->cookie = tc->cookie;
	old = rhashtable_lookup_get_insert_fast(&efx->tc->lhs_rule_ht,
						&rule->linkage,
						efx_tc_lhs_rule_ht_params);
	if (old) {
		netif_dbg(efx, drv, efx->net_dev,
			  "Already offloaded rule (cookie %lx)\n", tc->cookie);
		rc = -EEXIST;
		NL_SET_ERR_MSG_MOD(extack, "Rule already offloaded");
		goto release;
	}

	/* Parse actions */
	/* See note in efx_tc_flower_replace() regarding passed net_dev
	 * (used for efx_tc_get_recirc_id()).
	 */
	rc = efx_tc_flower_handle_lhs_actions(efx, tc, fr, efx->net_dev, rule);
	if (rc)
		goto release;

	rule->match = *match;

	rc = efx_mae_insert_lhs_rule(efx, rule, EFX_TC_PRIO_TC);
	if (rc) {
		NL_SET_ERR_MSG_MOD(extack, "Failed to insert rule in hw");
		goto release;
	}
	netif_dbg(efx, drv, efx->net_dev,
		  "Successfully parsed lhs rule (cookie %lx)\n",
		  tc->cookie);
	return 0;

release:
	efx_tc_flower_release_lhs_actions(efx, &rule->lhs_act);
	if (!old)
		rhashtable_remove_fast(&efx->tc->lhs_rule_ht, &rule->linkage,
				       efx_tc_lhs_rule_ht_params);
	kfree(rule);
	return rc;
}

static int efx_tc_flower_replace(struct efx_nic *efx,
				 struct net_device *net_dev,
				 struct flow_cls_offload *tc,
				 struct efx_rep *efv)
{
	struct flow_rule *fr = flow_cls_offload_flow_rule(tc);
	struct netlink_ext_ack *extack = tc->common.extack;
	const struct ip_tunnel_info *encap_info = NULL;
	struct efx_tc_flow_rule *rule = NULL, *old;
	struct efx_tc_action_set *act = NULL;
	const struct flow_action_entry *fa;
	struct efx_rep *from_efv, *to_efv;
	struct efx_tc_match match;
	u32 acts_id;
	s64 rc;
	int i;

	if (!tc_can_offload_extack(efx->net_dev, extack))
		return -EOPNOTSUPP;
	if (WARN_ON(!efx->tc))
		return -ENETDOWN;
	if (WARN_ON(!efx->tc->up))
		return -ENETDOWN;

	from_efv = efx_tc_flower_lookup_efv(efx, net_dev);
	if (IS_ERR(from_efv)) {
		/* Not from our PF or representors, so probably a tunnel dev */
		return efx_tc_flower_replace_foreign(efx, net_dev, tc);
	}

	if (efv != from_efv) {
		/* can't happen */
		NL_SET_ERR_MSG_FMT_MOD(extack, "for %s efv is %snull but from_efv is %snull (can't happen)",
				       netdev_name(net_dev), efv ? "non-" : "",
				       from_efv ? "non-" : "");
		return -EINVAL;
	}

	/* Parse match */
	memset(&match, 0, sizeof(match));
	rc = efx_tc_flower_external_mport(efx, from_efv);
	if (rc < 0) {
		NL_SET_ERR_MSG_MOD(extack, "Failed to identify ingress m-port");
		return rc;
	}
	match.value.ingress_port = rc;
	match.mask.ingress_port = ~0;
	rc = efx_tc_flower_parse_match(efx, fr, &match, extack);
	if (rc)
		return rc;
	if (efx_tc_match_is_encap(&match.mask)) {
		NL_SET_ERR_MSG_MOD(extack, "Ingress enc_key matches not supported");
		return -EOPNOTSUPP;
	}

	if (efx_tc_rule_is_lhs_rule(fr, &match))
		return efx_tc_flower_replace_lhs(efx, tc, fr, &match, efv,
						 net_dev);

	/* chain_index 0 is always recirc_id 0 (and does not appear in recirc_ht).
	 * Conveniently, match.rid == NULL and match.value.recirc_id == 0 owing
	 * to the initial memset(), so we don't need to do anything in that case.
	 */
	if (tc->common.chain_index) {
		struct efx_tc_recirc_id *rid;

		/* Note regarding passed net_dev:
		 * VFreps and PF can share chain namespace, as they have
		 * distinct ingress_mports.  So we don't need to burn an
		 * extra recirc_id if both use the same chain_index.
		 * (Strictly speaking, we could give each VFrep its own
		 * recirc_id namespace that doesn't take IDs away from the
		 * PF, but that would require a bunch of additional IDAs -
		 * one for each representor - and that's not likely to be
		 * the main cause of recirc_id exhaustion anyway.)
		 */
		rid = efx_tc_get_recirc_id(efx, tc->common.chain_index,
					   efx->net_dev);
		if (IS_ERR(rid)) {
			NL_SET_ERR_MSG_FMT_MOD(extack,
					       "Failed to allocate a hardware recirculation ID for chain_index %u",
					       tc->common.chain_index);
			return PTR_ERR(rid);
		}
		match.rid = rid;
		match.value.recirc_id = rid->fw_id;
	}
	match.mask.recirc_id = 0xff;

	/* AR table can't match on DO_CT (+trk).  But a commonly used pattern is
	 * +trk+est, which is strictly implied by +est, so rewrite it to that.
	 */
	if (match.mask.ct_state_trk && match.value.ct_state_trk &&
	    match.mask.ct_state_est && match.value.ct_state_est)
		match.mask.ct_state_trk = 0;
	/* Thanks to CT_TCP_FLAGS_INHIBIT, packets with interesting flags could
	 * match +trk-est (CT_HIT=0) despite being on an established connection.
	 * So make -est imply -tcp_syn_fin_rst match to ensure these packets
	 * still hit the software path.
	 */
	if (match.mask.ct_state_est && !match.value.ct_state_est) {
		if (match.value.tcp_syn_fin_rst) {
			/* Can't offload this combination */
			rc = -EOPNOTSUPP;
			goto release;
		}
		match.mask.tcp_syn_fin_rst = true;
	}

	rc = efx_mae_match_check_caps(efx, &match.mask, extack);
	if (rc)
		goto release;

	rule = kzalloc(sizeof(*rule), GFP_USER);
	if (!rule) {
		rc = -ENOMEM;
		goto release;
	}
	INIT_LIST_HEAD(&rule->acts.list);
	rule->cookie = tc->cookie;
	old = rhashtable_lookup_get_insert_fast(&efx->tc->match_action_ht,
						&rule->linkage,
						efx_tc_match_action_ht_params);
	if (old) {
		netif_dbg(efx, drv, efx->net_dev,
			  "Already offloaded rule (cookie %lx)\n", tc->cookie);
		NL_SET_ERR_MSG_MOD(extack, "Rule already offloaded");
		rc = -EEXIST;
		goto release;
	}

	/* Parse actions */
	act = kzalloc(sizeof(*act), GFP_USER);
	if (!act) {
		rc = -ENOMEM;
		goto release;
	}

	/**
	 * DOC: TC action translation
	 *
	 * Actions in TC are sequential and cumulative, with delivery actions
	 * potentially anywhere in the order.  The EF100 MAE, however, takes
	 * an 'action set list' consisting of 'action sets', each of which is
	 * applied to the _original_ packet, and consists of a set of optional
	 * actions in a fixed order with delivery at the end.
	 * To translate between these two models, we maintain a 'cursor', @act,
	 * which describes the cumulative effect of all the packet-mutating
	 * actions encountered so far; on handling a delivery (mirred or drop)
	 * action, once the action-set has been inserted into hardware, we
	 * append @act to the action-set list (@rule->acts); if this is a pipe
	 * action (mirred mirror) we then allocate a new @act with a copy of
	 * the cursor state _before_ the delivery action, otherwise we set @act
	 * to %NULL.
	 * This ensures that every allocated action-set is either attached to
	 * @rule->acts or pointed to by @act (and never both), and that only
	 * those action-sets in @rule->acts exist in hardware.  Consequently,
	 * in the failure path, @act only needs to be freed in memory, whereas
	 * for @rule->acts we remove each action-set from hardware before
	 * freeing it (efx_tc_free_action_set_list()), even if the action-set
	 * list itself is not in hardware.
	 */
	flow_action_for_each(i, fa, &fr->action) {
		struct efx_tc_action_set save;
		u16 tci;

		if (!act) {
			/* more actions after a non-pipe action */
			NL_SET_ERR_MSG_MOD(extack, "Action follows non-pipe action");
			rc = -EINVAL;
			goto release;
		}

		if ((fa->id == FLOW_ACTION_REDIRECT ||
		     fa->id == FLOW_ACTION_MIRRED ||
		     fa->id == FLOW_ACTION_DROP) && fa->hw_stats) {
			struct efx_tc_counter_index *ctr;

			/* Currently the only actions that want stats are
			 * mirred and gact (ok, shot, trap, goto-chain), which
			 * means we want stats just before delivery.  Also,
			 * note that tunnel_key set shouldn't change the length
			 * — it's only the subsequent mirred that does that,
			 * and the stats are taken _before_ the mirred action
			 * happens.
			 */
			if (!efx_tc_flower_action_order_ok(act, EFX_TC_AO_COUNT)) {
				/* All supported actions that count either steal
				 * (gact shot, mirred redirect) or clone act
				 * (mirred mirror), so we should never get two
				 * count actions on one action_set.
				 */
				NL_SET_ERR_MSG_MOD(extack, "Count-action conflict (can't happen)");
				rc = -EOPNOTSUPP;
				goto release;
			}

			if (!(fa->hw_stats & FLOW_ACTION_HW_STATS_DELAYED)) {
				NL_SET_ERR_MSG_FMT_MOD(extack, "hw_stats_type %u not supported (only 'delayed')",
						       fa->hw_stats);
				rc = -EOPNOTSUPP;
				goto release;
			}

			ctr = efx_tc_flower_get_counter_index(efx, tc->cookie,
							      EFX_TC_COUNTER_TYPE_AR);
			if (IS_ERR(ctr)) {
				rc = PTR_ERR(ctr);
				NL_SET_ERR_MSG_MOD(extack, "Failed to obtain a counter");
				goto release;
			}
			act->count = ctr;
			INIT_LIST_HEAD(&act->count_user);
		}

		switch (fa->id) {
		case FLOW_ACTION_DROP:
			rc = efx_mae_alloc_action_set(efx, act);
			if (rc) {
				NL_SET_ERR_MSG_MOD(extack, "Failed to write action set to hw (drop)");
				goto release;
			}
			list_add_tail(&act->list, &rule->acts.list);
			act = NULL; /* end of the line */
			break;
		case FLOW_ACTION_REDIRECT:
		case FLOW_ACTION_MIRRED:
			save = *act;

			if (encap_info) {
				struct efx_tc_encap_action *encap;

				if (!efx_tc_flower_action_order_ok(act,
								   EFX_TC_AO_ENCAP)) {
					rc = -EOPNOTSUPP;
					NL_SET_ERR_MSG_MOD(extack, "Encap action violates action order");
					goto release;
				}
				encap = efx_tc_flower_create_encap_md(
						efx, encap_info, fa->dev, extack);
				if (IS_ERR_OR_NULL(encap)) {
					rc = PTR_ERR(encap);
					if (!rc)
						rc = -EIO; /* arbitrary */
					goto release;
				}
				act->encap_md = encap;
				list_add_tail(&act->encap_user, &encap->users);
				act->dest_mport = encap->dest_mport;
				act->deliver = 1;
				if (act->count && !WARN_ON(!act->count->cnt)) {
					/* This counter is used by an encap
					 * action, which needs a reference back
					 * so it can prod neighbouring whenever
					 * traffic is seen.
					 */
					spin_lock_bh(&act->count->cnt->lock);
					list_add_tail(&act->count_user,
						      &act->count->cnt->users);
					spin_unlock_bh(&act->count->cnt->lock);
				}
				rc = efx_mae_alloc_action_set(efx, act);
				if (rc) {
					NL_SET_ERR_MSG_MOD(extack, "Failed to write action set to hw (encap)");
					goto release;
				}
				list_add_tail(&act->list, &rule->acts.list);
				act->user = &rule->acts;
				act = NULL;
				if (fa->id == FLOW_ACTION_REDIRECT)
					break; /* end of the line */
				/* Mirror, so continue on with saved act */
				save.count = NULL;
				act = kzalloc(sizeof(*act), GFP_USER);
				if (!act) {
					rc = -ENOMEM;
					goto release;
				}
				*act = save;
				break;
			}

			if (!efx_tc_flower_action_order_ok(act, EFX_TC_AO_DELIVER)) {
				/* can't happen */
				rc = -EOPNOTSUPP;
				NL_SET_ERR_MSG_MOD(extack, "Deliver action violates action order (can't happen)");
				goto release;
			}

			to_efv = efx_tc_flower_lookup_efv(efx, fa->dev);
			if (IS_ERR(to_efv)) {
				NL_SET_ERR_MSG_MOD(extack, "Mirred egress device not on switch");
				rc = PTR_ERR(to_efv);
				goto release;
			}
			rc = efx_tc_flower_external_mport(efx, to_efv);
			if (rc < 0) {
				NL_SET_ERR_MSG_MOD(extack, "Failed to identify egress m-port");
				goto release;
			}
			act->dest_mport = rc;
			act->deliver = 1;
			rc = efx_mae_alloc_action_set(efx, act);
			if (rc) {
				NL_SET_ERR_MSG_MOD(extack, "Failed to write action set to hw (mirred)");
				goto release;
			}
			list_add_tail(&act->list, &rule->acts.list);
			act = NULL;
			if (fa->id == FLOW_ACTION_REDIRECT)
				break; /* end of the line */
			/* Mirror, so continue on with saved act */
			save.count = NULL;
			act = kzalloc(sizeof(*act), GFP_USER);
			if (!act) {
				rc = -ENOMEM;
				goto release;
			}
			*act = save;
			break;
		case FLOW_ACTION_VLAN_POP:
			if (act->vlan_push) {
				act->vlan_push--;
			} else if (efx_tc_flower_action_order_ok(act, EFX_TC_AO_VLAN_POP)) {
				act->vlan_pop++;
			} else {
				NL_SET_ERR_MSG_MOD(extack,
						   "More than two VLAN pops, or action order violated");
				rc = -EINVAL;
				goto release;
			}
			break;
		case FLOW_ACTION_VLAN_PUSH:
			if (!efx_tc_flower_action_order_ok(act, EFX_TC_AO_VLAN_PUSH)) {
				rc = -EINVAL;
				NL_SET_ERR_MSG_MOD(extack,
						   "More than two VLAN pushes, or action order violated");
				goto release;
			}
			tci = fa->vlan.vid & VLAN_VID_MASK;
			tci |= fa->vlan.prio << VLAN_PRIO_SHIFT;
			act->vlan_tci[act->vlan_push] = cpu_to_be16(tci);
			act->vlan_proto[act->vlan_push] = fa->vlan.proto;
			act->vlan_push++;
			break;
		case FLOW_ACTION_TUNNEL_ENCAP:
			if (encap_info) {
				/* Can't specify encap multiple times.
				 * If you want to overwrite an existing
				 * encap_info, use an intervening
				 * FLOW_ACTION_TUNNEL_DECAP to clear it.
				 */
				NL_SET_ERR_MSG_MOD(extack, "Tunnel key set when already set");
				rc = -EINVAL;
				goto release;
			}
			if (!fa->tunnel) {
				NL_SET_ERR_MSG_MOD(extack, "Tunnel key set is missing key");
				rc = -EOPNOTSUPP;
				goto release;
			}
			encap_info = fa->tunnel;
			break;
		case FLOW_ACTION_TUNNEL_DECAP:
			if (encap_info) {
				encap_info = NULL;
				break;
			}
			/* Since we don't support enc_key matches on ingress
			 * (and if we did there'd be no tunnel-device to give
			 * us a type), we can't offload a decap that's not
			 * just undoing a previous encap action.
			 */
			NL_SET_ERR_MSG_MOD(extack, "Cannot offload tunnel decap action without tunnel device");
			rc = -EOPNOTSUPP;
			goto release;
		default:
			NL_SET_ERR_MSG_FMT_MOD(extack, "Unhandled action %u",
					       fa->id);
			rc = -EOPNOTSUPP;
			goto release;
		}
	}

	if (act) {
		/* Not shot/redirected, so deliver to default dest */
		if (from_efv == EFX_EFV_PF)
			/* Rule applies to traffic from the wire,
			 * and default dest is thus the PF
			 */
			efx_mae_mport_uplink(efx, &act->dest_mport);
		else
			/* Representor, so rule applies to traffic from
			 * representee, and default dest is thus the rep.
			 * All reps use the same mport for delivery
			 */
			efx_mae_mport_mport(efx, efx->tc->reps_mport_id,
					    &act->dest_mport);
		act->deliver = 1;
		rc = efx_mae_alloc_action_set(efx, act);
		if (rc) {
			NL_SET_ERR_MSG_MOD(extack, "Failed to write action set to hw (deliver)");
			goto release;
		}
		list_add_tail(&act->list, &rule->acts.list);
		act = NULL; /* Prevent double-free in error path */
	}

	netif_dbg(efx, drv, efx->net_dev,
		  "Successfully parsed filter (cookie %lx)\n",
		  tc->cookie);

	rule->match = match;

	rc = efx_mae_alloc_action_set_list(efx, &rule->acts);
	if (rc) {
		NL_SET_ERR_MSG_MOD(extack, "Failed to write action set list to hw");
		goto release;
	}
	if (from_efv == EFX_EFV_PF)
		/* PF netdev, so rule applies to traffic from wire */
		rule->fallback = &efx->tc->facts.pf;
	else
		/* repdev, so rule applies to traffic from representee */
		rule->fallback = &efx->tc->facts.reps;
	if (!efx_tc_check_ready(efx, rule)) {
		netif_dbg(efx, drv, efx->net_dev, "action not ready for hw\n");
		acts_id = rule->fallback->fw_id;
	} else {
		netif_dbg(efx, drv, efx->net_dev, "ready for hw\n");
		acts_id = rule->acts.fw_id;
	}
	rc = efx_mae_insert_rule(efx, &rule->match, EFX_TC_PRIO_TC,
				 acts_id, &rule->fw_id);
	if (rc) {
		NL_SET_ERR_MSG_MOD(extack, "Failed to insert rule in hw");
		goto release_acts;
	}
	return 0;

release_acts:
	efx_mae_free_action_set_list(efx, &rule->acts);
release:
	/* We failed to insert the rule, so free up any entries we created in
	 * subsidiary tables.
	 */
	if (match.rid)
		efx_tc_put_recirc_id(efx, match.rid);
	if (act)
		efx_tc_free_action_set(efx, act, false);
	if (rule) {
		if (!old)
			rhashtable_remove_fast(&efx->tc->match_action_ht,
					       &rule->linkage,
					       efx_tc_match_action_ht_params);
		efx_tc_free_action_set_list(efx, &rule->acts, false);
	}
	kfree(rule);
	return rc;
}

static int efx_tc_flower_destroy(struct efx_nic *efx,
				 struct net_device *net_dev,
				 struct flow_cls_offload *tc)
{
	struct netlink_ext_ack *extack = tc->common.extack;
	struct efx_tc_lhs_rule *lhs_rule;
	struct efx_tc_flow_rule *rule;

	lhs_rule = rhashtable_lookup_fast(&efx->tc->lhs_rule_ht, &tc->cookie,
					  efx_tc_lhs_rule_ht_params);
	if (lhs_rule) {
		/* Remove it from HW */
		efx_mae_remove_lhs_rule(efx, lhs_rule);
		/* Delete it from SW */
		efx_tc_flower_release_lhs_actions(efx, &lhs_rule->lhs_act);
		rhashtable_remove_fast(&efx->tc->lhs_rule_ht, &lhs_rule->linkage,
				       efx_tc_lhs_rule_ht_params);
		if (lhs_rule->match.encap)
			efx_tc_flower_release_encap_match(efx, lhs_rule->match.encap);
		netif_dbg(efx, drv, efx->net_dev, "Removed (lhs) filter %lx\n",
			  lhs_rule->cookie);
		kfree(lhs_rule);
		return 0;
	}

	rule = rhashtable_lookup_fast(&efx->tc->match_action_ht, &tc->cookie,
				      efx_tc_match_action_ht_params);
	if (!rule) {
		/* Only log a message if we're the ingress device.  Otherwise
		 * it's a foreign filter and we might just not have been
		 * interested (e.g. we might not have been the egress device
		 * either).
		 */
		if (!IS_ERR(efx_tc_flower_lookup_efv(efx, net_dev)))
			netif_warn(efx, drv, efx->net_dev,
				   "Filter %lx not found to remove\n", tc->cookie);
		NL_SET_ERR_MSG_MOD(extack, "Flow cookie not found in offloaded rules");
		return -ENOENT;
	}

	/* Remove it from HW */
	efx_tc_delete_rule(efx, rule);
	/* Delete it from SW */
	rhashtable_remove_fast(&efx->tc->match_action_ht, &rule->linkage,
			       efx_tc_match_action_ht_params);
	netif_dbg(efx, drv, efx->net_dev, "Removed filter %lx\n", rule->cookie);
	kfree(rule);
	return 0;
}

static int efx_tc_flower_stats(struct efx_nic *efx, struct net_device *net_dev,
			       struct flow_cls_offload *tc)
{
	struct netlink_ext_ack *extack = tc->common.extack;
	struct efx_tc_counter_index *ctr;
	struct efx_tc_counter *cnt;
	u64 packets, bytes;

	ctr = efx_tc_flower_find_counter_index(efx, tc->cookie);
	if (!ctr) {
		/* See comment in efx_tc_flower_destroy() */
		if (!IS_ERR(efx_tc_flower_lookup_efv(efx, net_dev)))
			if (net_ratelimit())
				netif_warn(efx, drv, efx->net_dev,
					   "Filter %lx not found for stats\n",
					   tc->cookie);
		NL_SET_ERR_MSG_MOD(extack, "Flow cookie not found in offloaded rules");
		return -ENOENT;
	}
	if (WARN_ON(!ctr->cnt)) /* can't happen */
		return -EIO;
	cnt = ctr->cnt;

	spin_lock_bh(&cnt->lock);
	/* Report only new pkts/bytes since last time TC asked */
	packets = cnt->packets;
	bytes = cnt->bytes;
	flow_stats_update(&tc->stats, bytes - cnt->old_bytes,
			  packets - cnt->old_packets, 0, cnt->touched,
			  FLOW_ACTION_HW_STATS_DELAYED);
	cnt->old_packets = packets;
	cnt->old_bytes = bytes;
	spin_unlock_bh(&cnt->lock);
	return 0;
}

int efx_tc_flower(struct efx_nic *efx, struct net_device *net_dev,
		  struct flow_cls_offload *tc, struct efx_rep *efv)
{
	int rc;

	if (!efx->tc)
		return -EOPNOTSUPP;

	mutex_lock(&efx->tc->mutex);
	switch (tc->command) {
	case FLOW_CLS_REPLACE:
		rc = efx_tc_flower_replace(efx, net_dev, tc, efv);
		break;
	case FLOW_CLS_DESTROY:
		rc = efx_tc_flower_destroy(efx, net_dev, tc);
		break;
	case FLOW_CLS_STATS:
		rc = efx_tc_flower_stats(efx, net_dev, tc);
		break;
	default:
		rc = -EOPNOTSUPP;
		break;
	}
	mutex_unlock(&efx->tc->mutex);
	return rc;
}

static int efx_tc_configure_default_rule(struct efx_nic *efx, u32 ing_port,
					 u32 eg_port, struct efx_tc_flow_rule *rule)
{
	struct efx_tc_action_set_list *acts = &rule->acts;
	struct efx_tc_match *match = &rule->match;
	struct efx_tc_action_set *act;
	int rc;

	match->value.ingress_port = ing_port;
	match->mask.ingress_port = ~0;
	act = kzalloc(sizeof(*act), GFP_KERNEL);
	if (!act)
		return -ENOMEM;
	act->deliver = 1;
	act->dest_mport = eg_port;
	rc = efx_mae_alloc_action_set(efx, act);
	if (rc)
		goto fail1;
	EFX_WARN_ON_PARANOID(!list_empty(&acts->list));
	list_add_tail(&act->list, &acts->list);
	rc = efx_mae_alloc_action_set_list(efx, acts);
	if (rc)
		goto fail2;
	rc = efx_mae_insert_rule(efx, match, EFX_TC_PRIO_DFLT,
				 acts->fw_id, &rule->fw_id);
	if (rc)
		goto fail3;
	return 0;
fail3:
	efx_mae_free_action_set_list(efx, acts);
fail2:
	list_del(&act->list);
	efx_mae_free_action_set(efx, act->fw_id);
fail1:
	kfree(act);
	return rc;
}

static int efx_tc_configure_default_rule_pf(struct efx_nic *efx)
{
	struct efx_tc_flow_rule *rule = &efx->tc->dflt.pf;
	u32 ing_port, eg_port;

	efx_mae_mport_uplink(efx, &ing_port);
	efx_mae_mport_wire(efx, &eg_port);
	return efx_tc_configure_default_rule(efx, ing_port, eg_port, rule);
}

static int efx_tc_configure_default_rule_wire(struct efx_nic *efx)
{
	struct efx_tc_flow_rule *rule = &efx->tc->dflt.wire;
	u32 ing_port, eg_port;

	efx_mae_mport_wire(efx, &ing_port);
	efx_mae_mport_uplink(efx, &eg_port);
	return efx_tc_configure_default_rule(efx, ing_port, eg_port, rule);
}

int efx_tc_configure_default_rule_rep(struct efx_rep *efv)
{
	struct efx_tc_flow_rule *rule = &efv->dflt;
	struct efx_nic *efx = efv->parent;
	u32 ing_port, eg_port;

	efx_mae_mport_mport(efx, efv->mport, &ing_port);
	efx_mae_mport_mport(efx, efx->tc->reps_mport_id, &eg_port);
	return efx_tc_configure_default_rule(efx, ing_port, eg_port, rule);
}

void efx_tc_deconfigure_default_rule(struct efx_nic *efx,
				     struct efx_tc_flow_rule *rule)
{
	if (rule->fw_id != MC_CMD_MAE_ACTION_RULE_INSERT_OUT_ACTION_RULE_ID_NULL)
		efx_tc_delete_rule(efx, rule);
	rule->fw_id = MC_CMD_MAE_ACTION_RULE_INSERT_OUT_ACTION_RULE_ID_NULL;
}

static int efx_tc_configure_fallback_acts(struct efx_nic *efx, u32 eg_port,
					  struct efx_tc_action_set_list *acts)
{
	struct efx_tc_action_set *act;
	int rc;

	act = kzalloc(sizeof(*act), GFP_KERNEL);
	if (!act)
		return -ENOMEM;
	act->deliver = 1;
	act->dest_mport = eg_port;
	rc = efx_mae_alloc_action_set(efx, act);
	if (rc)
		goto fail1;
	EFX_WARN_ON_PARANOID(!list_empty(&acts->list));
	list_add_tail(&act->list, &acts->list);
	rc = efx_mae_alloc_action_set_list(efx, acts);
	if (rc)
		goto fail2;
	return 0;
fail2:
	list_del(&act->list);
	efx_mae_free_action_set(efx, act->fw_id);
fail1:
	kfree(act);
	return rc;
}

static int efx_tc_configure_fallback_acts_pf(struct efx_nic *efx)
{
	struct efx_tc_action_set_list *acts = &efx->tc->facts.pf;
	u32 eg_port;

	efx_mae_mport_uplink(efx, &eg_port);
	return efx_tc_configure_fallback_acts(efx, eg_port, acts);
}

static int efx_tc_configure_fallback_acts_reps(struct efx_nic *efx)
{
	struct efx_tc_action_set_list *acts = &efx->tc->facts.reps;
	u32 eg_port;

	efx_mae_mport_mport(efx, efx->tc->reps_mport_id, &eg_port);
	return efx_tc_configure_fallback_acts(efx, eg_port, acts);
}

static void efx_tc_deconfigure_fallback_acts(struct efx_nic *efx,
					     struct efx_tc_action_set_list *acts)
{
	efx_tc_free_action_set_list(efx, acts, true);
}

static int efx_tc_configure_rep_mport(struct efx_nic *efx)
{
	u32 rep_mport_label;
	int rc;

	rc = efx_mae_allocate_mport(efx, &efx->tc->reps_mport_id, &rep_mport_label);
	if (rc)
		return rc;
	pci_dbg(efx->pci_dev, "created rep mport 0x%08x (0x%04x)\n",
		efx->tc->reps_mport_id, rep_mport_label);
	/* Use mport *selector* as vport ID */
	efx_mae_mport_mport(efx, efx->tc->reps_mport_id,
			    &efx->tc->reps_mport_vport_id);
	return 0;
}

static void efx_tc_deconfigure_rep_mport(struct efx_nic *efx)
{
	efx_mae_free_mport(efx, efx->tc->reps_mport_id);
	efx->tc->reps_mport_id = MAE_MPORT_SELECTOR_NULL;
}

int efx_tc_insert_rep_filters(struct efx_nic *efx)
{
	struct efx_filter_spec promisc, allmulti;
	int rc;

	if (efx->type->is_vf)
		return 0;
	if (!efx->tc)
		return 0;
	efx_filter_init_rx(&promisc, EFX_FILTER_PRI_REQUIRED, 0, 0);
	efx_filter_set_uc_def(&promisc);
	efx_filter_set_vport_id(&promisc, efx->tc->reps_mport_vport_id);
	rc = efx_filter_insert_filter(efx, &promisc, false);
	if (rc < 0)
		return rc;
	efx->tc->reps_filter_uc = rc;
	efx_filter_init_rx(&allmulti, EFX_FILTER_PRI_REQUIRED, 0, 0);
	efx_filter_set_mc_def(&allmulti);
	efx_filter_set_vport_id(&allmulti, efx->tc->reps_mport_vport_id);
	rc = efx_filter_insert_filter(efx, &allmulti, false);
	if (rc < 0)
		return rc;
	efx->tc->reps_filter_mc = rc;
	return 0;
}

void efx_tc_remove_rep_filters(struct efx_nic *efx)
{
	if (efx->type->is_vf)
		return;
	if (!efx->tc)
		return;
	if (efx->tc->reps_filter_mc >= 0)
		efx_filter_remove_id_safe(efx, EFX_FILTER_PRI_REQUIRED, efx->tc->reps_filter_mc);
	efx->tc->reps_filter_mc = -1;
	if (efx->tc->reps_filter_uc >= 0)
		efx_filter_remove_id_safe(efx, EFX_FILTER_PRI_REQUIRED, efx->tc->reps_filter_uc);
	efx->tc->reps_filter_uc = -1;
}

int efx_init_tc(struct efx_nic *efx)
{
	int rc;

	rc = efx_mae_get_caps(efx, efx->tc->caps);
	if (rc)
		return rc;
	if (efx->tc->caps->match_field_count > MAE_NUM_FIELDS)
		/* Firmware supports some match fields the driver doesn't know
		 * about.  Not fatal, unless any of those fields are required
		 * (MAE_FIELD_SUPPORTED_MATCH_ALWAYS) but if so we don't know.
		 */
		netif_warn(efx, probe, efx->net_dev,
			   "FW reports additional match fields %u\n",
			   efx->tc->caps->match_field_count);
	if (efx->tc->caps->action_prios < EFX_TC_PRIO__NUM) {
		netif_err(efx, probe, efx->net_dev,
			  "Too few action prios supported (have %u, need %u)\n",
			  efx->tc->caps->action_prios, EFX_TC_PRIO__NUM);
		return -EIO;
	}
	rc = efx_tc_configure_default_rule_pf(efx);
	if (rc)
		return rc;
	rc = efx_tc_configure_default_rule_wire(efx);
	if (rc)
		return rc;
	rc = efx_tc_configure_rep_mport(efx);
	if (rc)
		return rc;
	rc = efx_tc_configure_fallback_acts_pf(efx);
	if (rc)
		return rc;
	rc = efx_tc_configure_fallback_acts_reps(efx);
	if (rc)
		return rc;
<<<<<<< HEAD
	rc = efx_mae_get_tables(efx);
	if (rc)
		return rc;
	efx->tc->up = true;
	rc = flow_indr_dev_register(efx_tc_indr_setup_cb, efx);
	if (rc)
		goto out_free;
=======
	rc = flow_indr_dev_register(efx_tc_indr_setup_cb, efx);
	if (rc)
		return rc;
	efx->tc->up = true;
>>>>>>> 0e8860d2
	return 0;
out_free:
	efx_mae_free_tables(efx);
	return rc;
}

void efx_fini_tc(struct efx_nic *efx)
{
	/* We can get called even if efx_init_struct_tc() failed */
	if (!efx->tc)
		return;
	if (efx->tc->up)
		flow_indr_dev_unregister(efx_tc_indr_setup_cb, efx, efx_tc_block_unbind);
	efx_tc_deconfigure_rep_mport(efx);
	efx_tc_deconfigure_default_rule(efx, &efx->tc->dflt.pf);
	efx_tc_deconfigure_default_rule(efx, &efx->tc->dflt.wire);
	efx_tc_deconfigure_fallback_acts(efx, &efx->tc->facts.pf);
	efx_tc_deconfigure_fallback_acts(efx, &efx->tc->facts.reps);
	efx->tc->up = false;
	efx_mae_free_tables(efx);
}

/* At teardown time, all TC filter rules (and thus all resources they created)
 * should already have been removed.  If we find any in our hashtables, make a
 * cursory attempt to clean up the software side.
 */
static void efx_tc_encap_match_free(void *ptr, void *__unused)
{
	struct efx_tc_encap_match *encap = ptr;

	WARN_ON(refcount_read(&encap->ref));
	kfree(encap);
}

static void efx_tc_recirc_free(void *ptr, void *arg)
{
	struct efx_tc_recirc_id *rid = ptr;
	struct efx_nic *efx = arg;

	WARN_ON(refcount_read(&rid->ref));
	ida_free(&efx->tc->recirc_ida, rid->fw_id);
	kfree(rid);
}

static void efx_tc_lhs_free(void *ptr, void *arg)
{
	struct efx_tc_lhs_rule *rule = ptr;
	struct efx_nic *efx = arg;

	netif_err(efx, drv, efx->net_dev,
		  "tc lhs_rule %lx still present at teardown, removing\n",
		  rule->cookie);

	if (rule->lhs_act.zone)
		efx_tc_ct_unregister_zone(efx, rule->lhs_act.zone);
	if (rule->lhs_act.count)
		efx_tc_flower_put_counter_index(efx, rule->lhs_act.count);
	efx_mae_remove_lhs_rule(efx, rule);

	kfree(rule);
}

static void efx_tc_flow_free(void *ptr, void *arg)
{
	struct efx_tc_flow_rule *rule = ptr;
	struct efx_nic *efx = arg;

	netif_err(efx, drv, efx->net_dev,
		  "tc rule %lx still present at teardown, removing\n",
		  rule->cookie);

	/* Also releases entries in subsidiary tables */
	efx_tc_delete_rule(efx, rule);

	kfree(rule);
}

int efx_init_struct_tc(struct efx_nic *efx)
{
	int rc;

	if (efx->type->is_vf)
		return 0;

	efx->tc = kzalloc(sizeof(*efx->tc), GFP_KERNEL);
	if (!efx->tc)
		return -ENOMEM;
	efx->tc->caps = kzalloc(sizeof(struct mae_caps), GFP_KERNEL);
	if (!efx->tc->caps) {
		rc = -ENOMEM;
		goto fail_alloc_caps;
	}
	INIT_LIST_HEAD(&efx->tc->block_list);

	mutex_init(&efx->tc->mutex);
	init_waitqueue_head(&efx->tc->flush_wq);
	rc = efx_tc_init_encap_actions(efx);
	if (rc < 0)
		goto fail_encap_actions;
	rc = efx_tc_init_counters(efx);
	if (rc < 0)
		goto fail_counters;
	rc = rhashtable_init(&efx->tc->encap_match_ht, &efx_tc_encap_match_ht_params);
	if (rc < 0)
		goto fail_encap_match_ht;
	rc = rhashtable_init(&efx->tc->match_action_ht, &efx_tc_match_action_ht_params);
	if (rc < 0)
		goto fail_match_action_ht;
	rc = rhashtable_init(&efx->tc->lhs_rule_ht, &efx_tc_lhs_rule_ht_params);
	if (rc < 0)
		goto fail_lhs_rule_ht;
	rc = efx_tc_init_conntrack(efx);
	if (rc < 0)
		goto fail_conntrack;
	rc = rhashtable_init(&efx->tc->recirc_ht, &efx_tc_recirc_ht_params);
	if (rc < 0)
		goto fail_recirc_ht;
	ida_init(&efx->tc->recirc_ida);
	efx->tc->reps_filter_uc = -1;
	efx->tc->reps_filter_mc = -1;
	INIT_LIST_HEAD(&efx->tc->dflt.pf.acts.list);
	efx->tc->dflt.pf.fw_id = MC_CMD_MAE_ACTION_RULE_INSERT_OUT_ACTION_RULE_ID_NULL;
	INIT_LIST_HEAD(&efx->tc->dflt.wire.acts.list);
	efx->tc->dflt.wire.fw_id = MC_CMD_MAE_ACTION_RULE_INSERT_OUT_ACTION_RULE_ID_NULL;
	INIT_LIST_HEAD(&efx->tc->facts.pf.list);
	efx->tc->facts.pf.fw_id = MC_CMD_MAE_ACTION_SET_ALLOC_OUT_ACTION_SET_ID_NULL;
	INIT_LIST_HEAD(&efx->tc->facts.reps.list);
	efx->tc->facts.reps.fw_id = MC_CMD_MAE_ACTION_SET_ALLOC_OUT_ACTION_SET_ID_NULL;
	efx->extra_channel_type[EFX_EXTRA_CHANNEL_TC] = &efx_tc_channel_type;
	return 0;
fail_recirc_ht:
	efx_tc_destroy_conntrack(efx);
fail_conntrack:
	rhashtable_destroy(&efx->tc->lhs_rule_ht);
fail_lhs_rule_ht:
	rhashtable_destroy(&efx->tc->match_action_ht);
fail_match_action_ht:
	rhashtable_destroy(&efx->tc->encap_match_ht);
fail_encap_match_ht:
	efx_tc_destroy_counters(efx);
fail_counters:
	efx_tc_destroy_encap_actions(efx);
fail_encap_actions:
	mutex_destroy(&efx->tc->mutex);
	kfree(efx->tc->caps);
fail_alloc_caps:
	kfree(efx->tc);
	efx->tc = NULL;
	return rc;
}

void efx_fini_struct_tc(struct efx_nic *efx)
{
	if (!efx->tc)
		return;

	mutex_lock(&efx->tc->mutex);
	EFX_WARN_ON_PARANOID(efx->tc->dflt.pf.fw_id !=
			     MC_CMD_MAE_ACTION_RULE_INSERT_OUT_ACTION_RULE_ID_NULL);
	EFX_WARN_ON_PARANOID(efx->tc->dflt.wire.fw_id !=
			     MC_CMD_MAE_ACTION_RULE_INSERT_OUT_ACTION_RULE_ID_NULL);
	EFX_WARN_ON_PARANOID(efx->tc->facts.pf.fw_id !=
			     MC_CMD_MAE_ACTION_SET_LIST_ALLOC_OUT_ACTION_SET_LIST_ID_NULL);
	EFX_WARN_ON_PARANOID(efx->tc->facts.reps.fw_id !=
			     MC_CMD_MAE_ACTION_SET_LIST_ALLOC_OUT_ACTION_SET_LIST_ID_NULL);
	rhashtable_free_and_destroy(&efx->tc->lhs_rule_ht, efx_tc_lhs_free, efx);
	rhashtable_free_and_destroy(&efx->tc->match_action_ht, efx_tc_flow_free,
				    efx);
	rhashtable_free_and_destroy(&efx->tc->encap_match_ht,
				    efx_tc_encap_match_free, NULL);
	efx_tc_fini_conntrack(efx);
	rhashtable_free_and_destroy(&efx->tc->recirc_ht, efx_tc_recirc_free, efx);
	WARN_ON(!ida_is_empty(&efx->tc->recirc_ida));
	ida_destroy(&efx->tc->recirc_ida);
	efx_tc_fini_counters(efx);
	efx_tc_fini_encap_actions(efx);
	mutex_unlock(&efx->tc->mutex);
	mutex_destroy(&efx->tc->mutex);
	kfree(efx->tc->caps);
	kfree(efx->tc);
	efx->tc = NULL;
}<|MERGE_RESOLUTION|>--- conflicted
+++ resolved
@@ -2087,20 +2087,13 @@
 	rc = efx_tc_configure_fallback_acts_reps(efx);
 	if (rc)
 		return rc;
-<<<<<<< HEAD
 	rc = efx_mae_get_tables(efx);
 	if (rc)
 		return rc;
-	efx->tc->up = true;
 	rc = flow_indr_dev_register(efx_tc_indr_setup_cb, efx);
 	if (rc)
 		goto out_free;
-=======
-	rc = flow_indr_dev_register(efx_tc_indr_setup_cb, efx);
-	if (rc)
-		return rc;
 	efx->tc->up = true;
->>>>>>> 0e8860d2
 	return 0;
 out_free:
 	efx_mae_free_tables(efx);
